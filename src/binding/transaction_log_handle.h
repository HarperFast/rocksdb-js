#ifndef __TRANSACTION_LOG_HANDLE_H__
#define __TRANSACTION_LOG_HANDLE_H__

#include <memory>
#include <string>
#include "db_handle.h"
#include "transaction_log_store.h"

namespace rocksdb_js {

struct TransactionLogHandle final : Closable {
	/**
	 * The database handle.
	 */
	std::weak_ptr<DBHandle> dbHandle;

	/**
	 * The transaction log store.
	 */
	std::weak_ptr<TransactionLogStore> store;

	/**
	 * The name of the transaction log store.
	 */
	std::string logName;

	/**
	 * The transaction id.
	 */
	uint32_t transactionId;

	/**
	 * Creates a new transaction log handle.
	 */
	TransactionLogHandle(const std::shared_ptr<DBHandle>& dbHandle, const std::string& logName);

	/**
	 * Destroys the transaction log handle.
	 */
	~TransactionLogHandle();

	/**
	 * Adds an entry to the transaction log.
	 */
	void addEntry(
		uint32_t transactionId,
		std::unique_ptr<char[]> data,
		uint32_t size
	);

<<<<<<< HEAD
	void addEntry(
		uint32_t transactionId,
		char* data,
		uint32_t size,
		napi_env env,
		napi_ref bufferRef
	);

	MemoryMap* getMemoryMap(uint32_t sequenceNumber);
	uint64_t findPosition(double timestamp);
	uint32_t getLogFileSize(uint32_t sequenceNumber);
	PositionHandle* getLastCommittedPosition();
=======
	/**
	 * Closes the transaction log handle.
	 */
>>>>>>> 3a5e16fe
	void close();

	/**
	 * Queries the transaction log.
	 */
	void query();

	std::map<uint32_t, std::unique_ptr<TransactionLogFile>>* getSequenceFiles();

private:
	/**
	 * Helper struct to hold resolved transaction/store context.
	 */
	struct AddEntryContext {
		std::shared_ptr<DBHandle> dbHandle;
		std::shared_ptr<TransactionHandle> txnHandle;
		std::shared_ptr<TransactionLogStore> store;
	};

	/**
	 * Helper method to resolve and validate transaction/store context.
	 * Shared by both addEntry overloads.
	 */
	AddEntryContext resolveAddEntryContext(uint32_t transactionId);
};

} // namespace rocksdb_js

#endif<|MERGE_RESOLUTION|>--- conflicted
+++ resolved
@@ -48,7 +48,6 @@
 		uint32_t size
 	);
 
-<<<<<<< HEAD
 	void addEntry(
 		uint32_t transactionId,
 		char* data,
@@ -61,11 +60,9 @@
 	uint64_t findPosition(double timestamp);
 	uint32_t getLogFileSize(uint32_t sequenceNumber);
 	PositionHandle* getLastCommittedPosition();
-=======
 	/**
 	 * Closes the transaction log handle.
 	 */
->>>>>>> 3a5e16fe
 	void close();
 
 	/**
