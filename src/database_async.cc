/* Copyright (c) 2012-2013 LevelDOWN contributors
 * See list at <https://github.com/rvagg/node-leveldown#contributing>
 * MIT +no-false-attribs License <https://github.com/rvagg/node-leveldown/blob/master/LICENSE>
 */

#include <node.h>
#include <node_buffer.h>

#include "database.h"
<<<<<<< HEAD

#include "leveldown.h"
=======
#include "levelup.h"
>>>>>>> 4ab11260
#include "async.h"
#include "database_async.h"
#include "batch.h"

namespace levelup {

/** OPEN WORKER **/

OpenWorker::OpenWorker (
    Database* database
<<<<<<< HEAD
  , Persistent<Function> callback
=======
  , v8::Persistent<v8::Function> callback
  , std::string location
>>>>>>> 4ab11260
  , bool createIfMissing
  , bool errorIfExists
  , bool compression
  , uint32_t cacheSize
) : AsyncWorker(database, callback)
{
  options = new leveldb::Options();
  options->create_if_missing = createIfMissing;
  options->error_if_exists = errorIfExists;
  options->compression = compression
    ? leveldb::kSnappyCompression
    : leveldb::kNoCompression;
  options->block_cache = leveldb::NewLRUCache(cacheSize);
};

OpenWorker::~OpenWorker () {
  delete options;
}

void OpenWorker::Execute () {
  status = database->OpenDatabase(options, database->Location());
}

/** CLOSE WORKER **/

CloseWorker::CloseWorker (
    Database* database
  , v8::Persistent<v8::Function> callback
) : AsyncWorker(database, callback)
{};

CloseWorker::~CloseWorker () {}

void CloseWorker::Execute () {
  database->CloseDatabase();
}

void CloseWorker::WorkComplete () {
  v8::HandleScope scope;
  HandleOKCallback();
  callback.Dispose();
}

/** IO WORKER (abstract) **/

IOWorker::IOWorker (
    Database* database
  , v8::Persistent<v8::Function> callback
  , leveldb::Slice key
  , v8::Persistent<v8::Value> keyPtr
) : AsyncWorker(database, callback)
  , key(key)
  , keyPtr(keyPtr)
{};

IOWorker::~IOWorker () {}

void IOWorker::WorkComplete () {
  AsyncWorker::WorkComplete();
  keyPtr.Dispose();
}

/** READ WORKER **/

ReadWorker::ReadWorker (
    Database* database
  , v8::Persistent<v8::Function> callback
  , leveldb::Slice key
  , bool asBuffer
  , bool fillCache
  , v8::Persistent<v8::Value> keyPtr
) : IOWorker(database, callback, key, keyPtr)
  , asBuffer(asBuffer)
{
  options = new leveldb::ReadOptions();
  options->fill_cache = fillCache;
};

ReadWorker::~ReadWorker () {
  delete options;
}

void ReadWorker::Execute () {
  status = database->GetFromDatabase(options, key, value);
}

void ReadWorker::HandleOKCallback () {
  v8::Local<v8::Value> returnValue;
  if (asBuffer)
    returnValue = v8::Local<v8::Value>::New(
      node::Buffer::New((char*)value.data(), value.size())->handle_
    );
  else
    returnValue = v8::String::New((char*)value.data(), value.size());
  v8::Local<v8::Value> argv[] = {
      v8::Local<v8::Value>::New(v8::Null())
    , returnValue
  };
  RUN_CALLBACK(callback, argv, 2);
}

/** DELETE WORKER **/

DeleteWorker::DeleteWorker (
    Database* database
  , v8::Persistent<v8::Function> callback
  , leveldb::Slice key
  , bool sync
  , v8::Persistent<v8::Value> keyPtr
) : IOWorker(database, callback, key, keyPtr)
{
  options = new leveldb::WriteOptions();
  options->sync = sync;
};

DeleteWorker::~DeleteWorker () {
  delete options;
}

void DeleteWorker::Execute () {
  status = database->DeleteFromDatabase(options, key);
}

/** WRITE WORKER **/

WriteWorker::WriteWorker (
    Database* database
  , v8::Persistent<v8::Function> callback
  , leveldb::Slice key
  , leveldb::Slice value
  , bool sync
  , v8::Persistent<v8::Value> keyPtr
  , v8::Persistent<v8::Value> valuePtr
) : DeleteWorker(database, callback, key, sync, keyPtr)
  , value(value)
  , valuePtr(valuePtr)
{};

WriteWorker::~WriteWorker () {}

void WriteWorker::Execute () {
  status = database->PutToDatabase(options, key, value);
}

void WriteWorker::WorkComplete () {
  IOWorker::WorkComplete();
  valuePtr.Dispose();
}

/** BATCH WORKER **/

BatchWorker::BatchWorker (
    Database* database
  , v8::Persistent<v8::Function> callback
  , std::vector<BatchOp*>* operations
  , bool sync
) : AsyncWorker(database, callback)
  , operations(operations)
{
  options = new leveldb::WriteOptions();
  options->sync = sync;
};

BatchWorker::~BatchWorker () {
  for (std::vector<BatchOp*>::iterator it = operations->begin(); it != operations->end();) {
    delete *it;
    it = operations->erase(it);
  }
  delete operations;
  delete options;
}

void BatchWorker::Execute () {
  leveldb::WriteBatch batch;
  for (std::vector<BatchOp*>::iterator it = operations->begin(); it != operations->end();) {
    (*it++)->Execute(&batch);
  }
  status = database->WriteBatchToDatabase(options, &batch);
}

/** APPROXIMATE SIZE WORKER **/

ApproximateSizeWorker::ApproximateSizeWorker (
    Database* database
  , v8::Persistent<v8::Function> callback
  , leveldb::Slice start
  , leveldb::Slice end
  , v8::Persistent<v8::Value> startPtr
  , v8::Persistent<v8::Value> endPtr
) : AsyncWorker(database, callback)
  , range(start, end)
  , startPtr(startPtr)
  , endPtr(endPtr)
{};

ApproximateSizeWorker::~ApproximateSizeWorker () {}

void ApproximateSizeWorker::Execute () {
  size = database->ApproximateSizeFromDatabase(&range);
}

void ApproximateSizeWorker::WorkComplete() {
  AsyncWorker::WorkComplete();
  startPtr.Dispose();
  endPtr.Dispose();
}

void ApproximateSizeWorker::HandleOKCallback () {
  v8::Local<v8::Value> returnValue = v8::Number::New((double) size);
  v8::Local<v8::Value> argv[] = {
      v8::Local<v8::Value>::New(v8::Null())
    , returnValue
  };
  RUN_CALLBACK(callback, argv, 2);
}

} // namespleveldb::ace LevelUP<|MERGE_RESOLUTION|>--- conflicted
+++ resolved
@@ -7,12 +7,7 @@
 #include <node_buffer.h>
 
 #include "database.h"
-<<<<<<< HEAD
-
 #include "leveldown.h"
-=======
-#include "levelup.h"
->>>>>>> 4ab11260
 #include "async.h"
 #include "database_async.h"
 #include "batch.h"
@@ -23,12 +18,7 @@
 
 OpenWorker::OpenWorker (
     Database* database
-<<<<<<< HEAD
-  , Persistent<Function> callback
-=======
-  , v8::Persistent<v8::Function> callback
-  , std::string location
->>>>>>> 4ab11260
+  , v8::Persistent<v8::Function> callback
   , bool createIfMissing
   , bool errorIfExists
   , bool compression
