{
  "name": "@harperfast/rocksdb-js",
  "version": "0.0.0",
  "description": "RocksDB binding for Node.js",
  "license": "Apache-2.0",
  "main": "./dist/index.cjs",
  "module": "./dist/index.mjs",
  "exports": {
    ".": {
      "types": "./dist/index.d.js",
      "import": "./dist/index.mjs",
      "require": "./dist/index.cjs"
    }
  },
  "type": "module",
  "gypfile": true,
  "scripts": {
    "bench": "cross-env CI=1 vitest bench --outputJson benchmark-results.json",
    "bench:bun": "cross-env CI=1 bun --bun bench",
    "bench:deno": "cross-env CI=1 deno run --allow-all --sloppy-imports ./node_modules/vitest/vitest.mjs bench",
    "build": "pnpm build:bundle && pnpm rebuild",
    "build:binding": "node-gyp build",
    "build:binding:debug": "node-gyp build --coverage --debug --verbose",
    "build:bundle": "node scripts/clean-dist.mjs && tsdown -c tsdown.config.ts",
    "build:debug": "cross-env SKIP_MINIFY=1 pnpm build:bundle",
    "check": "pnpm type-check && pnpm lint",
    "clean": "node-gyp clean",
    "coverage": "tsx scripts/coverage/main.ts",
    "lint": "oxlint",
    "prepublishOnly": "pnpm build:bundle && pnpm prebuild",
    "prebuild": "echo 'TODO'",
    "rebuild": "node-gyp rebuild",
    "rebuild:debug": "node-gyp rebuild --coverage --debug --verbose",
    "test": "cross-env CI=1 node --expose-gc ./node_modules/vitest/vitest.mjs --reporter=verbose",
    "test:bun": "cross-env CI=1 bun --bun --config=bunfig.toml ./node_modules/vitest/vitest.mjs --reporter=verbose",
    "test:deno": "cross-env CI=1 deno run --allow-all --sloppy-imports ./node_modules/vitest/vitest.mjs",
    "test:stress": "cross-env CI=1 node --expose-gc ./node_modules/vitest/vitest.mjs --reporter=verbose --config=vitest-stress.config.ts",
    "type-check": "tsc --noEmit"
  },
  "files": [
    "binding.gyp",
    "dist",
    "prebuilds",
    "src/binding",
    "vendor"
  ],
  "dependencies": {
<<<<<<< HEAD
    "@harperfast/extended-iterable": "1.0.1",
    "msgpackr": "1.11.6",
=======
    "@harperdb/extended-iterable": "1.0.1",
    "msgpackr": "1.11.8",
>>>>>>> 373dafd9
    "ordered-binary": "1.6.0"
  },
  "devDependencies": {
    "@rollup/plugin-replace": "6.0.3",
    "@types/node": "25.0.3",
    "@vitest/coverage-v8": "4.0.16",
    "cross-env": "10.1.0",
    "dotenv": "17.2.3",
    "lefthook": "2.0.12",
    "lmdb": "3.4.4",
    "node-gyp": "12.1.0",
    "oxlint": "1.33.0",
    "prebuildify": "6.0.1",
    "semver": "7.7.3",
    "tsdown": "0.18.1",
    "tslib": "2.8.1",
    "tsx": "4.21.0",
    "typescript": "5.9.3",
    "vitest": "4.0.16"
  },
  "engines": {
    "node": ">=18"
  },
  "rocksdb": {
    "version": "10.4.2"
  },
  "pnpm": {
    "onlyBuiltDependencies": [
      "msgpackr-extract"
    ]
  }
}<|MERGE_RESOLUTION|>--- conflicted
+++ resolved
@@ -45,13 +45,8 @@
     "vendor"
   ],
   "dependencies": {
-<<<<<<< HEAD
     "@harperfast/extended-iterable": "1.0.1",
-    "msgpackr": "1.11.6",
-=======
-    "@harperdb/extended-iterable": "1.0.1",
     "msgpackr": "1.11.8",
->>>>>>> 373dafd9
     "ordered-binary": "1.6.0"
   },
   "devDependencies": {
