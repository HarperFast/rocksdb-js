/* Copyright (c) 2012-2013 LevelDOWN contributors
 * See list at <https://github.com/rvagg/node-leveldown#contributing>
 * MIT +no-false-attribs License
 * <https://github.com/rvagg/node-leveldown/blob/master/LICENSE>
 */

#include <node.h>
#include <node_buffer.h>

#include "leveldb/db.h"
#include "leveldb/write_batch.h"

#include "leveldown.h"
#include "database.h"
#include "async.h"
#include "database_async.h"
#include "batch.h"
#include "iterator.h"

namespace leveldown {

static v8::Persistent<v8::FunctionTemplate> database_constructor;

Database::Database (NanUtf8String* location) : location(location) {
  db = NULL;
  currentIteratorId = 0;
  pendingCloseWorker = NULL;
  blockCache = NULL;
  filterPolicy = NULL;
};

Database::~Database () {
  if (db != NULL)
    delete db;
  delete location;
};

NanUtf8String* Database::Location() { return location; }

/* Calls from worker threads, NO V8 HERE *****************************/

leveldb::Status Database::OpenDatabase (
        leveldb::Options* options
      , std::string location
    ) {
  return leveldb::DB::Open(*options, location, &db);
}

leveldb::Status Database::PutToDatabase (
        leveldb::WriteOptions* options
      , leveldb::Slice key
      , leveldb::Slice value
    ) {
  return db->Put(*options, key, value);
}

leveldb::Status Database::GetFromDatabase (
        leveldb::ReadOptions* options
      , leveldb::Slice key
      , std::string& value
    ) {
  return db->Get(*options, key, &value);
}

leveldb::Status Database::DeleteFromDatabase (
        leveldb::WriteOptions* options
      , leveldb::Slice key
    ) {
  return db->Delete(*options, key);
}

leveldb::Status Database::WriteBatchToDatabase (
        leveldb::WriteOptions* options
      , leveldb::WriteBatch* batch
    ) {
  return db->Write(*options, batch);
}

uint64_t Database::ApproximateSizeFromDatabase (const leveldb::Range* range) {
  uint64_t size;
  db->GetApproximateSizes(range, 1, &size);
  return size;
}

void Database::GetPropertyFromDatabase (
      const leveldb::Slice& property
    , std::string* value) {

  db->GetProperty(property, value);
}

leveldb::Iterator* Database::NewIterator (leveldb::ReadOptions* options) {
  return db->NewIterator(*options);
}

const leveldb::Snapshot* Database::NewSnapshot () {
  return db->GetSnapshot();
}

void Database::ReleaseSnapshot (const leveldb::Snapshot* snapshot) {
  return db->ReleaseSnapshot(snapshot);
}

void Database::ReleaseIterator (uint32_t id) {
  // called each time an Iterator is End()ed, in the main thread
  // we have to remove our reference to it and if it's the last iterator
  // we have to invoke a pending CloseWorker if there is one
  // if there is a pending CloseWorker it means that we're waiting for
  // iterators to end before we can close them
  iterators.erase(id);
  if (iterators.empty() && pendingCloseWorker != NULL) {
    NanAsyncQueueWorker((AsyncWorker*)pendingCloseWorker);
    pendingCloseWorker = NULL;
  }
}

void Database::CloseDatabase () {
  delete db;
  db = NULL;
  if (blockCache) {
    delete blockCache;
    blockCache = NULL;
  }
  if (filterPolicy) {
    delete filterPolicy;
    filterPolicy = NULL;
  }
}

/* V8 exposed functions *****************************/

NAN_METHOD(LevelDOWN) {
  NanScope();

  v8::Local<v8::String> location;
  if (args.Length() != 0 && args[0]->IsString())
    location = args[0].As<v8::String>();
  NanReturnValue(Database::NewInstance(location));
}

void Database::Init () {
  v8::Local<v8::FunctionTemplate> tpl = NanNew<v8::FunctionTemplate>(Database::New);
  NanAssignPersistent(database_constructor, tpl);
  tpl->SetClassName(NanNew("Database"));
  tpl->InstanceTemplate()->SetInternalFieldCount(1);
  NODE_SET_PROTOTYPE_METHOD(tpl, "open", Database::Open);
  NODE_SET_PROTOTYPE_METHOD(tpl, "close", Database::Close);
  NODE_SET_PROTOTYPE_METHOD(tpl, "put", Database::Put);
  NODE_SET_PROTOTYPE_METHOD(tpl, "get", Database::Get);
  NODE_SET_PROTOTYPE_METHOD(tpl, "del", Database::Delete);
  NODE_SET_PROTOTYPE_METHOD(tpl, "batch", Database::Batch);
  NODE_SET_PROTOTYPE_METHOD(tpl, "approximateSize", Database::ApproximateSize);
  NODE_SET_PROTOTYPE_METHOD(tpl, "getProperty", Database::GetProperty);
  NODE_SET_PROTOTYPE_METHOD(tpl, "iterator", Database::Iterator);
}

NAN_METHOD(Database::New) {
  NanScope();

<<<<<<< HEAD
  if (args.Length() == 0)
    return NanThrowError("constructor requires at least a location argument");

  if (!args[0]->IsString())
    return NanThrowError("constructor requires a location string argument");

  NanUtf8String* location = new NanUtf8String(args[0]);
=======
  char* location = NanCString(args[0].As<v8::Object>(), NULL, NULL, 0, v8::String::NO_OPTIONS);
>>>>>>> 633218cb

  Database* obj = new Database(location);
  obj->Wrap(args.This());

  NanReturnValue(args.This());
}

v8::Handle<v8::Value> Database::NewInstance (v8::Local<v8::String> &location) {
  NanEscapableScope();

  v8::Local<v8::Object> instance;

  v8::Local<v8::FunctionTemplate> constructorHandle =
      NanNew<v8::FunctionTemplate>(database_constructor);

  if (location.IsEmpty()) {
    instance = constructorHandle->GetFunction()->NewInstance(0, NULL);
  } else {
    v8::Handle<v8::Value> argv[] = { location };
    instance = constructorHandle->GetFunction()->NewInstance(1, argv);
  }

  return NanEscapeScope(instance);
}

NAN_METHOD(Database::Open) {
  NanScope();

  LD_METHOD_SETUP_COMMON(open, 0, 1)

  bool createIfMissing = NanBooleanOptionValue(
      optionsObj
    , NanNew("createIfMissing")
    , true
  );
  bool errorIfExists =
      NanBooleanOptionValue(optionsObj, NanNew("errorIfExists"));
  bool compression =
      NanBooleanOptionValue(optionsObj, NanNew("compression"), true);

  uint32_t cacheSize = NanUInt32OptionValue(
      optionsObj
    , NanNew("cacheSize")
    , 8 << 20
  );
  uint32_t writeBufferSize = NanUInt32OptionValue(
      optionsObj
    , NanNew("writeBufferSize")
    , 4 << 20
  );
  uint32_t blockSize = NanUInt32OptionValue(
      optionsObj
    , NanNew("blockSize")
    , 4096
  );
  uint32_t maxOpenFiles = NanUInt32OptionValue(
      optionsObj
    , NanNew("maxOpenFiles")
    , 1000
  );
  uint32_t blockRestartInterval = NanUInt32OptionValue(
      optionsObj
    , NanNew("blockRestartInterval")
    , 16
  );

  database->blockCache = leveldb::NewLRUCache(cacheSize);
  database->filterPolicy = leveldb::NewBloomFilterPolicy(10);

  OpenWorker* worker = new OpenWorker(
      database
    , new NanCallback(callback)
    , database->blockCache
    , database->filterPolicy
    , createIfMissing
    , errorIfExists
    , compression
    , writeBufferSize
    , blockSize
    , maxOpenFiles
    , blockRestartInterval
  );
  // persist to prevent accidental GC
  v8::Local<v8::Object> _this = args.This();
  worker->SaveToPersistent("database", _this);
  NanAsyncQueueWorker(worker);

  NanReturnUndefined();
}

NAN_METHOD(Database::Close) {
  NanScope();

  LD_METHOD_SETUP_COMMON_ONEARG(close)

  CloseWorker* worker = new CloseWorker(
      database
    , new NanCallback(callback)
  );
  // persist to prevent accidental GC
  v8::Local<v8::Object> _this = args.This();
  worker->SaveToPersistent("database", _this);

  if (!database->iterators.empty()) {
    // yikes, we still have iterators open! naughty naughty.
    // we have to queue up a CloseWorker and manually close each of them.
    // the CloseWorker will be invoked once they are all cleaned up
    database->pendingCloseWorker = worker;

    for (
        std::map< uint32_t, leveldown::Iterator * >::iterator it
            = database->iterators.begin()
      ; it != database->iterators.end()
      ; ++it) {

        // for each iterator still open, first check if it's already in
        // the process of ending (ended==true means an async End() is
        // in progress), if not, then we call End() with an empty callback
        // function and wait for it to hit ReleaseIterator() where our
        // CloseWorker will be invoked

        /*
        v8::Local<v8::Object> localHandle = NanNew(it->second);
        leveldown::Iterator* iterator =
            node::ObjectWrap::Unwrap<leveldown::Iterator>(localHandle->
                Get(NanNew("iterator")).As<v8::Object>());
                */
        leveldown::Iterator *iterator = it->second;

        if (!iterator->ended) {
          v8::Local<v8::Function> end =
              v8::Local<v8::Function>::Cast(NanObjectWrapHandle(iterator)->Get(
                  NanNew<v8::String>("end")));
          v8::Local<v8::Value> argv[] = {
              NanNew<v8::FunctionTemplate>()->GetFunction() // empty callback
          };
          NanMakeCallback(
              NanObjectWrapHandle(iterator)
            , end
            , 1
            , argv
          );
        }
    }
  } else {
    NanAsyncQueueWorker(worker);
  }

  NanReturnUndefined();
}

NAN_METHOD(Database::Put) {
  NanScope();

  LD_METHOD_SETUP_COMMON(put, 2, 3)

  v8::Local<v8::Object> keyHandle = args[0].As<v8::Object>();
  v8::Local<v8::Object> valueHandle = args[1].As<v8::Object>();
  LD_STRING_OR_BUFFER_TO_SLICE(key, keyHandle, key)
  LD_STRING_OR_BUFFER_TO_SLICE(value, valueHandle, value)

  bool sync = NanBooleanOptionValue(optionsObj, NanNew("sync"));

  WriteWorker* worker  = new WriteWorker(
      database
    , new NanCallback(callback)
    , key
    , value
    , sync
    , keyHandle
    , valueHandle
  );

  // persist to prevent accidental GC
  v8::Local<v8::Object> _this = args.This();
  worker->SaveToPersistent("database", _this);
  NanAsyncQueueWorker(worker);

  NanReturnUndefined();
}

NAN_METHOD(Database::Get) {
  NanScope();

  LD_METHOD_SETUP_COMMON(get, 1, 2)

  v8::Local<v8::Object> keyHandle = args[0].As<v8::Object>();
  LD_STRING_OR_BUFFER_TO_SLICE(key, keyHandle, key)

  bool asBuffer = NanBooleanOptionValue(optionsObj, NanNew("asBuffer"), true);
  bool fillCache = NanBooleanOptionValue(optionsObj, NanNew("fillCache"), true);

  ReadWorker* worker = new ReadWorker(
      database
    , new NanCallback(callback)
    , key
    , asBuffer
    , fillCache
    , keyHandle
  );
  // persist to prevent accidental GC
  v8::Local<v8::Object> _this = args.This();
  worker->SaveToPersistent("database", _this);
  NanAsyncQueueWorker(worker);

  NanReturnUndefined();
}

NAN_METHOD(Database::Delete) {
  NanScope();

  LD_METHOD_SETUP_COMMON(del, 1, 2)

  v8::Local<v8::Object> keyHandle = args[0].As<v8::Object>();
  LD_STRING_OR_BUFFER_TO_SLICE(key, keyHandle, key)

  bool sync = NanBooleanOptionValue(optionsObj, NanNew("sync"));

  DeleteWorker* worker = new DeleteWorker(
      database
    , new NanCallback(callback)
    , key
    , sync
    , keyHandle
  );
  // persist to prevent accidental GC
  v8::Local<v8::Object> _this = args.This();
  worker->SaveToPersistent("database", _this);
  NanAsyncQueueWorker(worker);

  NanReturnUndefined();
}

NAN_METHOD(Database::Batch) {
  NanScope();

  if ((args.Length() == 0 || args.Length() == 1) && !args[0]->IsArray()) {
    v8::Local<v8::Object> optionsObj;
    if (args.Length() > 0 && args[0]->IsObject()) {
      optionsObj = args[0].As<v8::Object>();
    }
    NanReturnValue(Batch::NewInstance(args.This(), optionsObj));
  }

  LD_METHOD_SETUP_COMMON(batch, 1, 2)

  bool sync = NanBooleanOptionValue(optionsObj, NanNew("sync"));

  v8::Local<v8::Array> array = v8::Local<v8::Array>::Cast(args[0]);

  leveldb::WriteBatch* batch = new leveldb::WriteBatch();
  bool hasData = false;

  for (unsigned int i = 0; i < array->Length(); i++) {
    if (!array->Get(i)->IsObject())
      continue;

    v8::Local<v8::Object> obj = v8::Local<v8::Object>::Cast(array->Get(i));
<<<<<<< HEAD

    LD_CB_ERR_IF_NULL_OR_UNDEFINED(obj->Get(NanNew("type")), type)

    v8::Local<v8::Value> keyBuffer = obj->Get(NanNew("key"));
    LD_CB_ERR_IF_NULL_OR_UNDEFINED(keyBuffer, key)
=======
    v8::Local<v8::Value> keyBuffer = obj->Get(NanSymbol("key"));
>>>>>>> 633218cb

    if (obj->Get(NanNew("type"))->StrictEquals(NanNew("del"))) {
      LD_STRING_OR_BUFFER_TO_SLICE(key, keyBuffer, key)

      batch->Delete(key);
      if (!hasData)
        hasData = true;

      DisposeStringOrBufferFromSlice(keyBuffer, key);
<<<<<<< HEAD
    } else if (obj->Get(NanNew("type"))->StrictEquals(NanNew("put"))) {
      v8::Local<v8::Value> valueBuffer = obj->Get(NanNew("value"));
      LD_CB_ERR_IF_NULL_OR_UNDEFINED(valueBuffer, value)
=======
    } else if (obj->Get(NanSymbol("type"))->StrictEquals(NanSymbol("put"))) {
      v8::Local<v8::Value> valueBuffer = obj->Get(NanSymbol("value"));
>>>>>>> 633218cb

      LD_STRING_OR_BUFFER_TO_SLICE(key, keyBuffer, key)
      LD_STRING_OR_BUFFER_TO_SLICE(value, valueBuffer, value)

      batch->Put(key, value);
      if (!hasData)
        hasData = true;

      DisposeStringOrBufferFromSlice(keyBuffer, key);
      DisposeStringOrBufferFromSlice(valueBuffer, value);
    }
  }

  // don't allow an empty batch through
  if (hasData) {
    BatchWorker* worker = new BatchWorker(
        database
      , new NanCallback(callback)
      , batch
      , sync
    );
    // persist to prevent accidental GC
    v8::Local<v8::Object> _this = args.This();
    worker->SaveToPersistent("database", _this);
    NanAsyncQueueWorker(worker);
  } else {
    LD_RUN_CALLBACK(callback, 0, NULL);
  }

  NanReturnUndefined();
}

NAN_METHOD(Database::ApproximateSize) {
  NanScope();

  v8::Local<v8::Object> startHandle = args[0].As<v8::Object>();
  v8::Local<v8::Object> endHandle = args[1].As<v8::Object>();

  LD_METHOD_SETUP_COMMON(approximateSize, -1, 2)

  LD_STRING_OR_BUFFER_TO_SLICE(start, startHandle, start)
  LD_STRING_OR_BUFFER_TO_SLICE(end, endHandle, end)

  ApproximateSizeWorker* worker  = new ApproximateSizeWorker(
      database
    , new NanCallback(callback)
    , start
    , end
    , startHandle
    , endHandle
  );
  // persist to prevent accidental GC
  v8::Local<v8::Object> _this = args.This();
  worker->SaveToPersistent("database", _this);
  NanAsyncQueueWorker(worker);

  NanReturnUndefined();
}

NAN_METHOD(Database::GetProperty) {
  NanScope();

  v8::Local<v8::Value> propertyHandle = args[0].As<v8::Object>();
  v8::Local<v8::Function> callback; // for LD_STRING_OR_BUFFER_TO_SLICE

  LD_STRING_OR_BUFFER_TO_SLICE(property, propertyHandle, property)

  leveldown::Database* database =
      node::ObjectWrap::Unwrap<leveldown::Database>(args.This());

  std::string* value = new std::string();
  database->GetPropertyFromDatabase(property, value);
  v8::Local<v8::String> returnValue
      = NanNew<v8::String>(value->c_str(), value->length());
  delete value;
  delete[] property.data();

  NanReturnValue(returnValue);
}

NAN_METHOD(Database::Iterator) {
  NanScope();

  Database* database = node::ObjectWrap::Unwrap<Database>(args.This());

  v8::Local<v8::Object> optionsObj;
  if (args.Length() > 0 && args[0]->IsObject()) {
    optionsObj = v8::Local<v8::Object>::Cast(args[0]);
  }

  // each iterator gets a unique id for this Database, so we can
  // easily store & lookup on our `iterators` map
  uint32_t id = database->currentIteratorId++;
  v8::TryCatch try_catch;
  v8::Local<v8::Object> iteratorHandle = Iterator::NewInstance(
      args.This()
    , NanNew<v8::Number>(id)
    , optionsObj
  );
  if (try_catch.HasCaught()) {
    // NB: node::FatalException can segfault here if there is no room on stack.
    return NanThrowError("Fatal Error in Database::Iterator!");
  }

  leveldown::Iterator *iterator =
      node::ObjectWrap::Unwrap<leveldown::Iterator>(iteratorHandle);

  database->iterators[id] = iterator;

  // register our iterator
  /*
  v8::Local<v8::Object> obj = NanNew<v8::Object>();
  obj->Set(NanNew("iterator"), iteratorHandle);
  v8::Persistent<v8::Object> persistent;
  persistent.Reset(nan_isolate, obj);
  database->iterators.insert(std::pair< uint32_t, v8::Persistent<v8::Object> & >
      (id, persistent));
  */

  NanReturnValue(iteratorHandle);
}


} // namespace leveldown<|MERGE_RESOLUTION|>--- conflicted
+++ resolved
@@ -157,17 +157,7 @@
 NAN_METHOD(Database::New) {
   NanScope();
 
-<<<<<<< HEAD
-  if (args.Length() == 0)
-    return NanThrowError("constructor requires at least a location argument");
-
-  if (!args[0]->IsString())
-    return NanThrowError("constructor requires a location string argument");
-
   NanUtf8String* location = new NanUtf8String(args[0]);
-=======
-  char* location = NanCString(args[0].As<v8::Object>(), NULL, NULL, 0, v8::String::NO_OPTIONS);
->>>>>>> 633218cb
 
   Database* obj = new Database(location);
   obj->Wrap(args.This());
@@ -426,17 +416,10 @@
       continue;
 
     v8::Local<v8::Object> obj = v8::Local<v8::Object>::Cast(array->Get(i));
-<<<<<<< HEAD
-
-    LD_CB_ERR_IF_NULL_OR_UNDEFINED(obj->Get(NanNew("type")), type)
-
     v8::Local<v8::Value> keyBuffer = obj->Get(NanNew("key"));
-    LD_CB_ERR_IF_NULL_OR_UNDEFINED(keyBuffer, key)
-=======
-    v8::Local<v8::Value> keyBuffer = obj->Get(NanSymbol("key"));
->>>>>>> 633218cb
-
-    if (obj->Get(NanNew("type"))->StrictEquals(NanNew("del"))) {
+    v8::Local<v8::Value> type = obj->Get(NanNew("type"));
+
+    if (type->StrictEquals(NanNew("del"))) {
       LD_STRING_OR_BUFFER_TO_SLICE(key, keyBuffer, key)
 
       batch->Delete(key);
@@ -444,14 +427,8 @@
         hasData = true;
 
       DisposeStringOrBufferFromSlice(keyBuffer, key);
-<<<<<<< HEAD
-    } else if (obj->Get(NanNew("type"))->StrictEquals(NanNew("put"))) {
+    } else if (type->StrictEquals(NanNew("put"))) {
       v8::Local<v8::Value> valueBuffer = obj->Get(NanNew("value"));
-      LD_CB_ERR_IF_NULL_OR_UNDEFINED(valueBuffer, value)
-=======
-    } else if (obj->Get(NanSymbol("type"))->StrictEquals(NanSymbol("put"))) {
-      v8::Local<v8::Value> valueBuffer = obj->Get(NanSymbol("value"));
->>>>>>> 633218cb
 
       LD_STRING_OR_BUFFER_TO_SLICE(key, keyBuffer, key)
       LD_STRING_OR_BUFFER_TO_SLICE(value, valueBuffer, value)
