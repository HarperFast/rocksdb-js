--- conflicted
+++ resolved
@@ -14,11 +14,6 @@
 	static napi_value GetLogFileSize(napi_env env, napi_callback_info info);
 	static napi_value GetLastCommittedPosition(napi_env env, napi_callback_info info);
 	static napi_value AddEntry(napi_env env, napi_callback_info info);
-<<<<<<< HEAD
-	static napi_value AddEntryCopy(napi_env env, napi_callback_info info);
-=======
-	static napi_value Query(napi_env env, napi_callback_info info);
->>>>>>> 1f11f2a2
 
 	static void Init(napi_env env, napi_value exports);
 };
