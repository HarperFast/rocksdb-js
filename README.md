# rocksdb-js

A Node.js binding for the RocksDB library.

## Features

- Supports optimistic and pessimistic transactions
- Hybrid sync/async data retrieval
- Range queries return an iterable with array-like methods and lazy evaluation
- Custom stores provide ability to override default database interactions
- Efficient binary key and value encoding
- Designed for Node.js and Bun on Linux, macOS, and Windows

## Example

```typescript
const db = RocksDatabase.open('/path/to/db');

for (const key of ['a', 'b', 'c', 'd', 'e']) {
  await db.put(key, `value ${key}`);
}

console.log(await db.get('b')); // `value b`

for (const { key, value } of db.getRange({ start: 'b', end: 'd' })) {
  console.log(`${key} = ${value}`);
}

await db.transaction(async (txn: Transaction) => {
  await txn.put('f', 'value f');
  await txn.remove('c');
});
```

## Usage

### `new RocksDatabase(path, options?)`

Creates a new database instance.

- `path: string` The path to write the database files to. This path does not
  need to exist, but the parent directories do.
- `options: object` [optional]
  - `name:string` The column family name. Defaults to `"default"`.
  - `noBlockCache: boolean` When `true`, disables the block cache. Block caching is enabled by default and the cache is shared across all database instances.
  - `parallelismThreads: number` The number of background threads to use for flush and compaction. Defaults to `1`.
  - `pessimistic: boolean` When `true`, throws conflict errors when they occur instead of waiting until commit. Defaults to `false`.
  - `store: Store` A custom store that handles all interaction between the `RocksDatabase` or `Transaction` instances and the native database interface. See [Custom Store](#custom-store) for more information.

### `db.config(options)`

Sets global database settings.

- `options: object`
  - `blockCacheSize: number` The amount of memory in bytes to use to cache uncompressed blocks. Defaults to 32MB. Set to `0` (zero) disables block cache for future opened databases. Existing block cache for any opened databases is resized immediately. Negative values throw an error.

```typescript
RocksDatabase.config({
  blockCacheSize: 100 * 1024 * 1024 // 100MB
})
```

### `db.open(): RocksDatabase`

Opens the database at the given path. This must be called before performing
any data operations.

```typescript
import { RocksDatabase } from '@harperdb/rocksdb-js';

const db = new RocksDatabase('path/to/db');
db.open();
```

There's also a static `open()` method for convenience that performs the same thing:

```typescript
const db = RocksDatabase.open('path/to/db');
```

### `db.close()`

Closes a database. A database instance can be reopened once its closed.

### `db.get(key, options?): MaybePromise<any>`

Retreives the value for a given key. If the key does not exist, it will resolve
`undefined`.

```typescript
const result = await db.get('foo');
assert.equal(result, 'foo');
```

If the value is in the memtable or block cache, `get()` will immediately return
the value synchronously instead of returning a promise.

```typescript
const result = db.get('foo');
const value = result instanceof Promise ? (await result) : result;
assert.equal(result, 'foo');
```

Note that all errors are returned as rejected promises.

### `db.getSync(key, options?): any`

Synchronous version of `get()`.

### `db.getEntry(key): MaybePromise`

Retrieves a value for the given key as an "entry" object.

```typescript
const { value } = await db.getEntry('foo');
```

### `db.getKeys(options?: IteratorOptions): ExtendedIterable`

Retrieves all keys within a range.

```typescript
for (const { key, value } of db.getKeys()) {
  console.log({ key, value });
}
```

### `db.getKeysCount(options?: RangeOptions): number`

Retrieves the number of keys within a range.

```typescript
const total = db.getKeysCount();
const range = db.getKeysCount({ start: 'a', end: 'z' });
```

<<<<<<< HEAD
### `db.getRange(options?: IteratorOptions): ExtendedIterable`
=======
### `db.getOldestSnapshotTimestamp(): number`

Returns a number representing a unix timestamp of the oldest unreleased
snapshot.

Snapshots are only created during transactions. When the database is opened in
optimistic mode (the default), the snapshot will be created on the first
read. When the database is opened in pessimistic mode, the snapshot will be
created on the first read or write.

```typescript
console.log(db.getOldestSnapshotTimestamp()); // returns `0`, no snapshots

const promise = db.transaction(async (txn) => {
  // perform a write to create a snapshot
  await txn.get('foo');
  await setTimeout(100);
});

console.log(db.getOldestSnapshotTimestamp()); // returns `1752102248558`

await promise;
// transaction completes, snapshot released

console.log(db.getOldestSnapshotTimestamp()); // returns `0`, no snapshots
```

### `db.getRange(options?: IteratorOptions): RangeIterable`
>>>>>>> 5f9da509

Retrieves a range of keys and their values. Supports both synchronous and
asynchronous iteration.

```typescript
// sync
for (const { key, value } of db.getRange()) {
  console.log({ key, value });
}

// async
for await (const { key, value } of db.getRange()) {
  console.log({ key, value });
}

// key range
for (const { key, value } of db.getRange({ start: 'a', end: 'z' })) {
  console.log({ key, value });
}
```

### `db.put(key, value, options?): Promise`

Stores a value for a given key.

```typescript
await db.put('foo', 'bar');
```

### `db.putSync(key, value, options?): void`

Synchronous version of `put()`.

### `db.remove(key): Promise`

Removes the value for a given key.

```typescript
await db.remove('foo');
```

### `db.removeSync(key): void`

Synchronous version of `remove()`.

### `db.transaction(async (txn: Transaction) => Promise<any>): Promise<any>`

Executes all database operations within the specified callback within a single
transaction. If the callback completes without error, the database operations
are automatically committed. However, if an error is thrown during the
callback, all database operations will be rolled back.

```typescript
import type { Transaction } from '@harperdb/rocksdb-js';
await db.transaction(async (txn: Transaction) => {
	await txn.put('foo', 'baz');
});
```

Additionally, you may pass the transaction into any database data method:

```typescript
await db.transaction(async (transaction: Transaction) => {
	await db.put('foo', 'baz', { transaction });
});
```

Note that `db.transaction()` resolves whatever value the transaction callback
resolves:

```typescript
const isBar = await db.transaction(async (txn: Transaction) => {
  const foo = await txn.get('foo');
  return foo === 'bar';
});
console.log(isBar ? 'Foo is bar' : 'Foo is not bar');
```

### `db.transactionSync((txn: Transaction) => any): any`

Executes a transaction callback and commits synchronously. Once the transaction
callback returns, the commit is executed synchronously and blocks the current
thread until finished.

Inside a synchronous transaction, use `getSync()`, `putSync()`, and `removeSync()`.

```typescript
import type { Transaction } from '@harperdb/rocksdb-js';
db.transactionSync((txn: Transaction) => {
	txn.putSync('foo', 'baz');
});
```

## Custom Store

The store is a class that sits between the `RocksDatabase` or `Transaction`
instance and the native RocksDB interface. It owns the native RocksDB instance
along with various settings including encoding and the db name. It handles all interactions with the native RocksDB instance.

The default `Store` contains the following methods which can be overridden:

- `constructor(path, options?)`
- `close()`
- `decodeKey(key)`
- `decodeValue(value)`
- `encodeKey(key)`
- `encodeValue(value)`
- `get(context, key, resolve, reject, txnId?)`
- `getCount(context, options?, txnId?)`
- `getRange(context, options?)`
- `getSync(context, key, options?)`
- `isOpen()`
- `open()`
- `putSync(context, key, value, options?)`
- `removeSync(context, key, options?)`

To use it, extend the default `Store` and pass in an instance of your store
into the `RocksDatabase` constructor.

```typescript
import { RocksDatabase, Store } from '@harperdb/rocksdb-js';

class MyStore extends Store {
  get(context, key, resolve, reject, txnId) {
    console.log('Getting:' key);
    return super.get(context, key, resolve, reject, txnId);
  }

  putSync(context, key, value, options) {
    console.log('Putting:', key);
    return super.putSync(context, key, value, options);
  }
}

const myStore = new MyStore('path/to/db');
const db = RocksDatabase.open(myStore);
await db.put('foo', 'bar');
console.log(await db.get('foo'));
```

## Interfaces

### `RocksDBOptions`

- `options: object`
  - `adaptiveReadahead: boolean` When `true`, RocksDB will do some enhancements for prefetching the data. Defaults to `true`. Note that RocksDB defaults this to `false`.
  - `asyncIO: boolean` When `true`, RocksDB will prefetch some data async and apply it if reads are sequential and its internal automatic prefetching. Defaults to `true`. Note that RocksDB defaults this to `false`.
  - `autoReadaheadSize: boolean` When `true`, RocksDB will auto-tune the readahead size during scans internally based on the block cache data when block caching is enabled, an end key (e.g. upper bound) is set, and prefix is the same as the start key. Defaults to `true`.
  - `backgroundPurgeOnIteratorCleanup: boolean` When `true`, after the iterator is closed, a background job is scheduled to flush the job queue and delete obsolete files. Defaults to `true`. Note that RocksDB defaults this to `false`.
  - `fillCache: boolean` When `true`, the iterator will fill the block cache. Filling the block cache is not desirable for bulk scans and could impact eviction order. Defaults to `false`. Note that RocksDB defaults this to `true`.
  - `readaheadSize: number` The RocksDB readahead size. RocksDB does auto-readahead for iterators when there is more than two reads for a table file. The readahead starts at 8KB and doubles on every additional read up to 256KB. This option can help if most of the range scans are large and if a larger readahead than that enabled by auto-readahead is needed. Using a large readahead size (> 2MB) can typically improve the performance of forward iteration on spinning disks. Defaults to `0`.
  - `tailing: boolean` When `true`, creates a "tailing iterator" which is a special iterator that has a view of the complete database including newly added data and
  is optimized for sequential reads. This will return records that were inserted into the database after the creation of the iterator. Defaults to `false`.

### `RangeOptions`

Extends `RocksDBOptions`.

- `options: object`
  - `end: Key | Uint8Array` The range end key, otherwise known as the "upper bound". Defaults to the last key in the database.
  - `exclusiveStart: boolean` When `true`, the iterator will exclude the first key if it matches the start key. Defaults to `false`.
  - `inclusiveEnd: boolean` When `true`, the iterator will include the last key if it matches the end key. Defaults to `false`.
  - `start: Key | Uint8Array` The range start key, otherwise known as the "lower bound". Defaults to the first key in the database.

### `IteratorOptions`

Extends `RangeOptions`.

- `options: object`
  - `reverse: boolean` When `true`, the iterator will iterate in reverse order. Defaults to `false`.

## Development

This package requires Node.js 18 or higher, pnpm, and a C++ compiler.

> [!TIP]
> Enable pnpm log streaming to see full build output:
> ```
> pnpm config set stream true
> ```

### Building the Native Binding

To compile everything including the native binding and the TypeScript source, run:

```bash
pnpm build
```

To configure and compile only the native binding, run:

```bash
pnpm rebuild
```

When building the native binding, it will download the appropriate prebuilt
RocksDB library for your platform and architecture from the
[rocksdb-prebuilds](https://github.com/HarperDB/rocksdb-prebuilds) GitHub
repository. It defaults to the pinned version in the `package.json` file. You
can override this by setting the `ROCKSDB_VERSION` environment variable. For
example:

```bash
ROCKSDB_VERSION=9.10.0 pnpm build
```

You may also specify `latest` to use the latest prebuilt version.

```bash
ROCKSDB_VERSION=latest pnpm build
```

Optionally, you may also create a `.env` file in the root of the project
to specify various settings. For example:

```bash
echo "ROCKSDB_VERSION=9.10.0" >> .env
```

### Building RocksDB from Source

To build RocksDB from source, simply set the `ROCKSDB_PATH` environment
variable to the path of the local `rocksdb` repo:

```bash
git clone https://github.com/facebook/rocksdb.git /path/to/rocksdb
echo "ROCKSDB_PATH=/path/to/rocksdb" >> .env
pnpm rebuild
```

### Testing

To run the tests, run:

```bash
pnpm coverage
```
<|MERGE_RESOLUTION|>--- conflicted
+++ resolved
@@ -134,9 +134,6 @@
 const range = db.getKeysCount({ start: 'a', end: 'z' });
 ```
 
-<<<<<<< HEAD
-### `db.getRange(options?: IteratorOptions): ExtendedIterable`
-=======
 ### `db.getOldestSnapshotTimestamp(): number`
 
 Returns a number representing a unix timestamp of the oldest unreleased
@@ -164,8 +161,7 @@
 console.log(db.getOldestSnapshotTimestamp()); // returns `0`, no snapshots
 ```
 
-### `db.getRange(options?: IteratorOptions): RangeIterable`
->>>>>>> 5f9da509
+### `db.getRange(options?: IteratorOptions): ExtendedIterable`
 
 Retrieves a range of keys and their values. Supports both synchronous and
 asynchronous iteration.
@@ -402,4 +398,4 @@
 
 ```bash
 pnpm coverage
-```
+```