/* Copyright (c) 2012-2013 LevelDOWN contributors
 * See list at <https://github.com/rvagg/node-leveldown#contributing>
 * MIT +no-false-attribs License <https://github.com/rvagg/node-leveldown/blob/master/LICENSE>
 */

#ifndef LU_ITERATOR_H
#define LU_ITERATOR_H

#include <node.h>

#include "leveldown.h"
#include "database.h"
#include "async.h"

<<<<<<< HEAD
using namespace std;
using namespace v8;
using namespace leveldb;

namespace leveldown {
=======
namespace levelup {
>>>>>>> c0224d08

LU_OPTION ( start         );
LU_OPTION ( end           );
LU_OPTION ( limit         );
LU_OPTION ( reverse       );
LU_OPTION ( keys          );
LU_OPTION ( values        );
LU_OPTION ( keyAsBuffer   );
LU_OPTION ( valueAsBuffer );

v8::Handle<v8::Value> CreateIterator (const v8::Arguments& args);

class Iterator : public node::ObjectWrap {
public:
  static void Init ();
  static v8::Handle<v8::Value> NewInstance (const v8::Arguments& args);

  bool IteratorNext (std::string& key, std::string& value);
  leveldb::Status IteratorStatus ();
  void IteratorEnd ();

  Iterator (
      Database* database
    , leveldb::Slice* start
    , std::string* end
    , bool reverse
    , bool keys
    , bool values
    , int limit
    , bool fillCache
    , bool keyAsBuffer
    , bool valueAsBuffer
  ) : database(database)
    , start(start)
    , end(end)
    , reverse(reverse)
    , keys(keys)
    , values(values)
    , limit(limit)
    , keyAsBuffer(keyAsBuffer)
    , valueAsBuffer(valueAsBuffer)
  {
    options    = new leveldb::ReadOptions();
    options->fill_cache = fillCache;
    dbIterator = NULL;
    count      = 0;
    nexting    = false;
    ended      = false;
    endWorker  = NULL;
  };

  ~Iterator () {
    delete options;
    if (start != NULL)
      delete start;
    if (end != NULL)
      delete end;
  };

private:
  Database* database;
  leveldb::Iterator* dbIterator;
  leveldb::ReadOptions* options;
  leveldb::Slice* start;
  std::string* end;
  bool reverse;
  bool keys;
  bool values;
  int limit;
  int count;

public:
  bool keyAsBuffer;
  bool valueAsBuffer;
  bool nexting;
  bool ended;
  AsyncWorker* endWorker;

private:
  bool GetIterator ();

  static v8::Persistent<v8::Function> constructor;

  LU_V8_METHOD( New  )
  LU_V8_METHOD( Next )
  LU_V8_METHOD( End  )
};

} // namespace levelup

#endif<|MERGE_RESOLUTION|>--- conflicted
+++ resolved
@@ -12,15 +12,7 @@
 #include "database.h"
 #include "async.h"
 
-<<<<<<< HEAD
-using namespace std;
-using namespace v8;
-using namespace leveldb;
-
 namespace leveldown {
-=======
-namespace levelup {
->>>>>>> c0224d08
 
 LU_OPTION ( start         );
 LU_OPTION ( end           );
@@ -109,6 +101,6 @@
   LU_V8_METHOD( End  )
 };
 
-} // namespace levelup
+} // namespace leveldown
 
 #endif