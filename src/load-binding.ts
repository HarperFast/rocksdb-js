import { dirname, join, resolve } from 'node:path';
import { readdirSync } from 'node:fs';
import { createRequire } from 'node:module';
import { fileURLToPath } from 'node:url';
import type { BufferWithDataView, Key } from './encoding.js';
import type { IteratorOptions, RangeOptions } from './dbi.js';
import type { Context } from './store.js';

export type TransactionOptions = {
	/**
	 * Whether to disable snapshots.
	 *
	 * @default false
	 */
	disableSnapshot?: boolean;
};

export type NativeTransaction = {
	id: number;
	new(context: NativeDatabase, options?: TransactionOptions): NativeTransaction;
	abort(): void;
	commit(resolve: () => void, reject: (err: Error) => void): void;
	commitSync(): void;
	get(key: Key, resolve: (value: Buffer) => void, reject: (err: Error) => void): number;
	getCount(options?: RangeOptions): number;
	getSync(key: Key): Buffer;
	getTimestamp(): number;
	putSync(key: Key, value: Buffer | Uint8Array, txnId?: number): void;
	removeSync(key: Key): void;
	setTimestamp(timestamp?: number): void;
	useLog(name: string | number): TransactionLog;
};
export type LogBuffer = Buffer & {
	dataView: DataView;
	logId: number;
}

<<<<<<< HEAD
export type NativeTransactionLog = {
	new(context: NativeDatabase): NativeTransactionLog;
	getMemoryMapOfFile(name: string): LogBuffer;
=======
export type TransactionLog = {
	new(name: string): TransactionLog;
	addEntry(data: Buffer | Uint8Array, txnId?: number): void;
	addEntryCopy(data: Buffer | Uint8Array, txnId?: number): void;
	query(): void;
>>>>>>> 1ad0ec21
};

export declare class NativeIteratorCls<T> implements Iterator<T> {
	constructor(context: Context, options: IteratorOptions);
	next(): IteratorResult<T>;
	return(): IteratorResult<T>;
	throw(): IteratorResult<T>;
}

export type NativeDatabaseMode = 'optimistic' | 'pessimistic';

export type NativeDatabaseOptions = {
	disableWAL?: boolean;
	mode?: NativeDatabaseMode;
	name?: string;
	noBlockCache?: boolean;
	parallelismThreads?: number;
	transactionLogMaxSize?: number;
	transactionLogRetentionMs?: number;
	transactionLogsPath?: string;
};

type ResolveCallback<T> = (value: T) => void;
type RejectCallback = (err: Error) => void;

export type UserSharedBufferCallback = () => void;

export type PurgeLogsOptions = {
	destroy?: boolean;
	name?: string;
};

export type NativeDatabase = {
	new(): NativeDatabase;
	addListener(event: string, callback: (...args: any[]) => void): void;
	clear(resolve: ResolveCallback<number>, reject: RejectCallback, batchSize?: number): void;
	clearSync(batchSize?: number): number;
	close(): void;
	notify(event: string | BufferWithDataView, args?: any[]): boolean;
	get(key: BufferWithDataView, resolve: ResolveCallback<Buffer>, reject: RejectCallback, txnId?: number): number;
	getCount(options?: RangeOptions, txnId?: number): number;
	getOldestSnapshotTimestamp(): number;
	getSync(key: BufferWithDataView, txnId?: number): Buffer;
	getUserSharedBuffer(key: BufferWithDataView, defaultBuffer: ArrayBuffer, callback?: UserSharedBufferCallback): ArrayBuffer;
	hasLock(key: BufferWithDataView): boolean;
	listeners(event: string | BufferWithDataView): number;
	listLogs(): string[];
	opened: boolean;
	open(
		path: string,
		options?: NativeDatabaseOptions
	): void;
	purgeLogs(options?: PurgeLogsOptions): string[];
	putSync(key: BufferWithDataView, value: any, txnId?: number): void;
	removeListener(event: string | BufferWithDataView, callback: () => void): boolean;
	removeSync(key: BufferWithDataView, txnId?: number): void;
	tryLock(key: BufferWithDataView, callback?: () => void): boolean;
	unlock(key: BufferWithDataView): void;
	useLog(name: string): TransactionLog;
	withLock(key: BufferWithDataView, callback: () => void | Promise<void>): Promise<void>;
};

export type RocksDatabaseConfig = {
	blockCacheSize?: number;
};

const nativeExtRE = /\.node$/;

/**
 * Locates the native binding in the `build` directory, then the `prebuilds`
 * directory.
 *
 * @returns The path to the native binding.
 */
function locateBinding(): string {
	const baseDir = dirname(dirname(fileURLToPath(import.meta.url)));

	for (const type of ['Release', 'Debug'] as const) {
		try {
			const dir = join(baseDir, 'build', type);
			const files = readdirSync(dir);
			for (const file of files) {
				if (nativeExtRE.test(file)) {
					return resolve(dir, file);
				}
			}

		/* v8 ignore next -- @preserve */
		} catch {}
	}

	// the following lines are non-trivial to test, so we'll ignore them
	/* v8 ignore next 17 -- @preserve */

	// check prebuilds
	try {
		for (const target of readdirSync(join(baseDir, 'prebuilds'))) {
			const [platform, arch] = target.split('-');
			if (platform === process.platform && arch === process.arch) {
				for (const binding of readdirSync(join(baseDir, 'prebuilds', target))) {
					if (nativeExtRE.test(binding)) {
						return resolve(join(baseDir, 'prebuilds', target, binding));
					}
				}
			}
		}
	} catch {}

	throw new Error('Unable to locate rocksdb-js native binding');
}

const req = createRequire(import.meta.url);
const binding = req(locateBinding());

export const config: (options: RocksDatabaseConfig) => void = binding.config;
export const constants: {
	WOOF_TOKEN: number;
	BLOCK_SIZE: number;
	FILE_HEADER_SIZE: number;
	BLOCK_HEADER_SIZE: number;
	TXN_HEADER_SIZE: number;
	CONTINUATION_FLAG: number;
} = binding.constants;
export const NativeDatabase: NativeDatabase = binding.Database;
export const NativeIterator: typeof NativeIteratorCls = binding.Iterator;
export const NativeTransaction: NativeTransaction = binding.Transaction;
export const TransactionLog: TransactionLog = binding.TransactionLog;
export const version: string = binding.version;<|MERGE_RESOLUTION|>--- conflicted
+++ resolved
@@ -35,17 +35,11 @@
 	logId: number;
 }
 
-<<<<<<< HEAD
-export type NativeTransactionLog = {
-	new(context: NativeDatabase): NativeTransactionLog;
-	getMemoryMapOfFile(name: string): LogBuffer;
-=======
 export type TransactionLog = {
 	new(name: string): TransactionLog;
 	addEntry(data: Buffer | Uint8Array, txnId?: number): void;
 	addEntryCopy(data: Buffer | Uint8Array, txnId?: number): void;
-	query(): void;
->>>>>>> 1ad0ec21
+	getMemoryMapOfFile(name: string): LogBuffer;
 };
 
 export declare class NativeIteratorCls<T> implements Iterator<T> {
