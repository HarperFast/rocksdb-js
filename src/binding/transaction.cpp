#include <sstream>
#include <thread>
#include "database.h"
#include "db_descriptor.h"
#include "db_handle.h"
#include "db_iterator.h"
#include "macros.h"
#include "transaction.h"
#include "transaction_handle.h"
#include "util.h"

#define UNWRAP_TRANSACTION_HANDLE(fnName) \
	std::shared_ptr<TransactionHandle>* txnHandle = nullptr; \
	NAPI_STATUS_THROWS(::napi_unwrap(env, jsThis, reinterpret_cast<void**>(&txnHandle))) \
	if (!txnHandle || !(*txnHandle)) { \
		::napi_throw_error(env, nullptr, fnName " failed: Transaction has already been closed"); \
		return nullptr; \
	}

#define NAPI_THROW_JS_ERROR(code, message) \
	napi_value error; \
	rocksdb_js::createJSError(env, code, message, error); \
	::napi_throw(env, error); \
	return nullptr;

namespace rocksdb_js {

/**
 * Creates a new `NativeTransaction` object.
 *
 * @param env - The NAPI environment.
 * @param info - The callback info.
 * @returns The new `NativeTransaction` object.
 *
 * @example
 * ```typescript
 * const db = RocksDatabase.open('/path/to/database');
 * const txn = new NativeTransaction(db);
 * txn.putSync('key', 'value');
 * await txn.commit();
 * ```
 */
napi_value Transaction::Constructor(napi_env env, napi_callback_info info) {
	NAPI_CONSTRUCTOR_ARGV_WITH_DATA("Transaction", 2)

	napi_ref exportsRef = reinterpret_cast<napi_ref>(data);
	napi_value exports;
	NAPI_STATUS_THROWS(::napi_get_reference_value(env, exportsRef, &exports))

	napi_value databaseCtor;
	bool isDatabase = false;
	NAPI_STATUS_THROWS(::napi_get_named_property(env, exports, "Database", &databaseCtor))
	NAPI_STATUS_THROWS(::napi_instanceof(env, argv[0], databaseCtor, &isDatabase))
	if (!isDatabase) {
		::napi_throw_error(env, nullptr, "Invalid argument, expected Database instance");
		return nullptr;
	}

	std::shared_ptr<DBHandle>* dbHandle = nullptr;
	NAPI_STATUS_THROWS(::napi_unwrap(env, argv[0], reinterpret_cast<void**>(&dbHandle)))

	if (dbHandle == nullptr || !(*dbHandle)->opened()) {
		::napi_throw_error(env, nullptr, "Database not open");
		return nullptr;
	}

	if ((*dbHandle)->descriptor->closing.load()) {
		::napi_throw_error(env, nullptr, "Database is closing!");
		return nullptr;
	}

	bool disableSnapshot = false;
	NAPI_STATUS_THROWS(rocksdb_js::getProperty(env, argv[1], "disableSnapshot", disableSnapshot));

	napi_ref jsDatabaseRef;
	NAPI_STATUS_THROWS(::napi_create_reference(env, argv[0], 0, &jsDatabaseRef))

	// create shared_ptr on heap so it persists after function returns
	std::shared_ptr<TransactionHandle>* txnHandle = new std::shared_ptr<TransactionHandle>(
		std::make_shared<TransactionHandle>(*dbHandle, env, jsDatabaseRef, disableSnapshot)
	);

	(*dbHandle)->descriptor->transactionAdd(*txnHandle);

	DEBUG_LOG(
		"%p Transaction::Constructor Intializing transaction %u (dbHandle=%p, dbDescriptor=%p, use_count=%ld)\n",
		(*txnHandle).get(),
		(*txnHandle)->id,
		(*txnHandle)->dbHandle.get(),
		(*txnHandle)->dbHandle->descriptor.get(),
		(*txnHandle)->dbHandle.use_count()
	)

	try {
		NAPI_STATUS_THROWS(::napi_wrap(
			env,
			jsThis,
			reinterpret_cast<void*>(txnHandle),
			[](napi_env env, void* data, void* hint) {
				DEBUG_LOG("Transaction::Constructor NativeTransaction GC'd txnHandle=%p\n", data)
				auto* txnHandle = static_cast<std::shared_ptr<TransactionHandle>*>(data);
				[[maybe_unused]] auto id = (*txnHandle)->id;
				if (*txnHandle) {
					(*txnHandle).reset();
				}
				delete txnHandle;
			},
			nullptr, // finalize_hint
			nullptr  // result
		));

		return jsThis;
	} catch (const std::exception& e) {
		delete txnHandle;
		::napi_throw_error(env, nullptr, e.what());
		return nullptr;
	}
}

/**
 * Aborts the transaction.
 */
napi_value Transaction::Abort(napi_env env, napi_callback_info info) {
	NAPI_METHOD()
	UNWRAP_TRANSACTION_HANDLE("Abort")

	TransactionState txnState = (*txnHandle)->state;
	if (txnState == TransactionState::Aborted) {
		// already aborted
		return nullptr;
	}
	if (txnState == TransactionState::Committing || txnState == TransactionState::Committed) {
		NAPI_THROW_JS_ERROR("ERR_ALREADY_COMMITTED", "Transaction has already been committed")
	}
	(*txnHandle)->state = TransactionState::Aborted;

	ROCKSDB_STATUS_THROWS_ERROR_LIKE((*txnHandle)->txn->Rollback(), "Transaction rollback failed")
	DEBUG_LOG("Transaction::Abort closing txnHandle=%p txnId=%u\n", (*txnHandle).get(), (*txnHandle)->id)
	(*txnHandle)->close();

	NAPI_RETURN_UNDEFINED()
}

/**
 * State for the `Commit` async work.
 */
typedef BaseAsyncState<std::shared_ptr<TransactionHandle>> TransactionCommitState;

/**
 * Commits the transaction.
 */
napi_value Transaction::Commit(napi_env env, napi_callback_info info) {
	NAPI_METHOD_ARGV(2)
	napi_value resolve = argv[0];
	napi_value reject = argv[1];
	UNWRAP_TRANSACTION_HANDLE("Commit")

	TransactionCommitState* state = new TransactionCommitState(env, *txnHandle);
	NAPI_STATUS_THROWS(::napi_create_reference(env, resolve, 1, &state->resolveRef))
	NAPI_STATUS_THROWS(::napi_create_reference(env, reject, 1, &state->rejectRef))

	TransactionState txnState = (*txnHandle)->state;
	if (txnState == TransactionState::Aborted) {
		NAPI_THROW_JS_ERROR("ERR_ALREADY_ABORTED", "Transaction has already been aborted")
	}
	if (txnState == TransactionState::Committing || txnState == TransactionState::Committed) {
		// already committed
		napi_value global;
		NAPI_STATUS_THROWS(::napi_get_global(env, &global))
		NAPI_STATUS_THROWS(::napi_call_function(env, global, resolve, 0, nullptr, nullptr))
		delete state;
		return nullptr;
	}
	DEBUG_LOG("%p Transaction::Commit setting state to committing\n", (*txnHandle).get(), (*txnHandle)->id)
	(*txnHandle)->state = TransactionState::Committing;

	napi_value name;
	NAPI_STATUS_THROWS(::napi_create_string_utf8(
		env,
		"transaction.commit",
		NAPI_AUTO_LENGTH,
		&name
	))

	NAPI_STATUS_THROWS(::napi_create_async_work(
		env,       // node_env
		nullptr,   // async_resource
		name,      // async_resource_name
		[](napi_env doNotUse, void* data) { // execute
			TransactionCommitState* state = reinterpret_cast<TransactionCommitState*>(data);
			auto txnHandle = state->handle;
			if (!txnHandle || !txnHandle->dbHandle || !txnHandle->dbHandle->opened() || txnHandle->dbHandle->isCancelled()) {
				DEBUG_LOG("%p Transaction::Commit called with nullptr txnHandle or dbHandle or dbHandle not opened or dbHandle cancelled\n", txnHandle.get())
				state->status = rocksdb::Status::Aborted("Database closed during transaction commit operation");
			} else {
				auto descriptor = txnHandle->dbHandle->descriptor;
				uint64_t committedPosition;

				if (txnHandle->logEntryBatch) {
					DEBUG_LOG("%p Transaction::Commit Committing log entries for transaction %u\n",
						txnHandle.get(), txnHandle->id);
<<<<<<< HEAD
					committedPosition = txnHandle->logEntryBatch->entries[0]->store->commit(*txnHandle->logEntryBatch);
=======
					auto store = txnHandle->boundLogStore.lock();
					if (store) {
						store->writeBatch(*txnHandle->logEntryBatch);
					} else {
						DEBUG_LOG("%p Transaction::Commit ERROR: Log store not found for transaction %u\n", txnHandle.get(), txnHandle->id)
						state->status = rocksdb::Status::Aborted("Log store not found for transaction");
					}
>>>>>>> 1f11f2a2
				}

				state->status = txnHandle->txn->Commit();
				if (txnHandle->logEntryBatch) {
					txnHandle->logEntryBatch->entries[0]->store->commitFinished(committedPosition, txnHandle->dbHandle->descriptor->db->GetLatestSequenceNumber());
				}

				if (state->status.ok()) {
					DEBUG_LOG("%p Transaction::Commit Emitted committed event (txnId=%u)\n", txnHandle.get(), txnHandle->id)
					txnHandle->state = TransactionState::Committed;
					descriptor->notify("committed", nullptr);
				}
			}
			// signal that execute handler is complete
			state->signalExecuteCompleted();
		},
		[](napi_env env, napi_status status, void* data) { // complete
			TransactionCommitState* state = reinterpret_cast<TransactionCommitState*>(data);

			DEBUG_LOG("%p Transaction::Commit complete callback entered (status=%d, txnId=%d)\n",
				state->handle.get(), status, state->handle->id);

			state->deleteAsyncWork();

			// only process result if the work wasn't cancelled
			if (status != napi_cancelled) {
				if (state->status.ok()) {
					if (state->handle) {
						DEBUG_LOG("%p Transaction::Commit Complete closing (txnId=%u)\n", state->handle.get(), state->handle->id)
						state->handle->close();
						DEBUG_LOG("%p Transaction::Commit Complete closed (txnId=%u)\n", state->handle.get(), state->handle->id)
					} else {
						DEBUG_LOG("%p Transaction::Commit Complete, but handle is null! (txnId=%u)\n", state->handle.get(), state->handle->id)
					}

					state->callResolve();
				} else {
					napi_value error;
					ROCKSDB_CREATE_ERROR_LIKE_VOID(error, state->status, "Transaction commit failed")
					state->callReject(error);
				}
			}

			delete state;
		},
		state,     // data
		&state->asyncWork // -> result
	));

	// register the async work with the transaction handle
	(*txnHandle)->registerAsyncWork();

	NAPI_STATUS_THROWS(::napi_queue_async_work(env, state->asyncWork))

	NAPI_RETURN_UNDEFINED()
}

/**
 * Commits the transaction synchronously.
 */
napi_value Transaction::CommitSync(napi_env env, napi_callback_info info) {
	NAPI_METHOD()
	UNWRAP_TRANSACTION_HANDLE("CommitSync")

	TransactionState txnState = (*txnHandle)->state;
	if (txnState == TransactionState::Aborted) {
		NAPI_THROW_JS_ERROR("ERR_ALREADY_ABORTED", "Transaction has already been aborted")
	}
	if (txnState == TransactionState::Committing || txnState == TransactionState::Committed) {
		NAPI_RETURN_UNDEFINED()
	}
	(*txnHandle)->state = TransactionState::Committing;

	uint64_t committedPosition;
	if ((*txnHandle)->logEntryBatch) {
		DEBUG_LOG("%p Transaction::CommitSync committing log entries for transaction %u\n",
			(*txnHandle).get(), (*txnHandle)->id);
<<<<<<< HEAD
		committedPosition = (*txnHandle)->logEntryBatch->entries[0]->store->commit(*(*txnHandle)->logEntryBatch);
=======
		auto store = (*txnHandle)->boundLogStore.lock();
		if (store) {
			store->writeBatch(*(*txnHandle)->logEntryBatch);
		} else {
			DEBUG_LOG("%p Transaction::CommitSync ERROR: Log store not found for transaction %u\n", (*txnHandle).get(), (*txnHandle)->id)
			NAPI_THROW_JS_ERROR("ERR_LOG_STORE_NOT_FOUND", "Log store not found for transaction");
		}
>>>>>>> 1f11f2a2
	}

	rocksdb::Status status = (*txnHandle)->txn->Commit();

	if ((*txnHandle)->logEntryBatch) {
		(*txnHandle)->logEntryBatch->entries[0]->store->commitFinished(committedPosition, (*txnHandle)->dbHandle->descriptor->db->GetLatestSequenceNumber());
	}

	if (status.ok()) {
		DEBUG_LOG("%p Transaction::CommitSync emitted committed event txnId=%u\n", (*txnHandle).get(), (*txnHandle)->id)
		(*txnHandle)->state = TransactionState::Committed;
		(*txnHandle)->dbHandle->descriptor->notify("committed", nullptr);

		DEBUG_LOG("%p Transaction::CommitSync closing txnId=%u\n", (*txnHandle).get(), (*txnHandle)->id)
		(*txnHandle)->close();
	} else {
		napi_value error;
		ROCKSDB_CREATE_ERROR_LIKE_VOID(error, status, "Transaction commit failed")
		NAPI_STATUS_THROWS(::napi_throw(env, error))
	}

	NAPI_RETURN_UNDEFINED()
}

/**
 * Retrieves a value for the given key.
 */
napi_value Transaction::Get(napi_env env, napi_callback_info info) {
	NAPI_METHOD_ARGV(3)
	NAPI_GET_BUFFER(argv[0], key, "Key is required")
	napi_value resolve = argv[1];
	napi_value reject = argv[2];
	UNWRAP_TRANSACTION_HANDLE("Get")

	rocksdb::Slice keySlice(key + keyStart, keyEnd - keyStart);
	return (*txnHandle)->get(env, keySlice, resolve, reject);
}

/**
 * Gets the number of keys within a range or in the entire RocksDB database.
 *
 * @example
 * ```typescript
 * const txn = new NativeTransaction(db);
 * const total = txn.getCount();
 * const range = txn.getCount({ start: 'a', end: 'z' });
 * ```
 */
napi_value Transaction::GetCount(napi_env env, napi_callback_info info) {
	NAPI_METHOD_ARGV(1)
	UNWRAP_TRANSACTION_HANDLE("GetCount")

	DBIteratorOptions itOptions;
	itOptions.initFromNapiObject(env, argv[0]);
	itOptions.values = false;

	uint64_t count = 0;
	(*txnHandle)->getCount(itOptions, count);

	napi_value result;
	NAPI_STATUS_THROWS(::napi_create_int64(env, count, &result))
	return result;
}

/**
 * Retrieves a value for the given key.
 */
napi_value Transaction::GetSync(napi_env env, napi_callback_info info) {
	NAPI_METHOD_ARGV(1)
	NAPI_GET_BUFFER(argv[0], key, "Key is required")
	UNWRAP_TRANSACTION_HANDLE("GetSync")

	rocksdb::Slice keySlice(key + keyStart, keyEnd - keyStart);
	std::string value;
	rocksdb::Status status = (*txnHandle)->getSync(keySlice, value);

	if (status.IsNotFound()) {
		NAPI_RETURN_UNDEFINED()
	}

	if (!status.ok()) {
		::napi_throw_error(env, nullptr, status.ToString().c_str());
		return nullptr;
	}

	napi_value result;
	NAPI_STATUS_THROWS(::napi_create_buffer_copy(
		env,
		value.size(),
		value.data(),
		nullptr,
		&result
	))

	return result;
}

/**
 * Retrieves the timestamp of the transaction in milliseconds.
 */
napi_value Transaction::GetTimestamp(napi_env env, napi_callback_info info) {
	NAPI_METHOD()
	UNWRAP_TRANSACTION_HANDLE("GetTimestamp")

	napi_value result;
	NAPI_STATUS_THROWS_ERROR(::napi_create_double(env, (*txnHandle)->startTimestamp, &result), "Failed to get timestamp")
	return result;
}

/**
 * Retrieves the ID of the transaction.
 */
napi_value Transaction::Id(napi_env env, napi_callback_info info) {
	NAPI_METHOD()
	UNWRAP_TRANSACTION_HANDLE("Id")

	napi_value result;
	NAPI_STATUS_THROWS(::napi_create_uint32(
		env,
		(*txnHandle)->id,
		&result
	))
	return result;
}

/**
 * Puts a value for the given key.
 */
napi_value Transaction::PutSync(napi_env env, napi_callback_info info) {
	NAPI_METHOD_ARGV(2)
	NAPI_GET_BUFFER(argv[0], key, "Key is required")
	NAPI_GET_BUFFER(argv[1], value, nullptr)
	UNWRAP_TRANSACTION_HANDLE("Put")

	rocksdb::Slice keySlice(key + keyStart, keyEnd - keyStart);
	rocksdb::Slice valueSlice(value + valueStart, valueEnd - valueStart);

	DEBUG_LOG("%p Transaction::PutSync key:", txnHandle->get())
	DEBUG_LOG_KEY_LN(keySlice)

	DEBUG_LOG("%p Transaction::PutSync value:", txnHandle->get())
	DEBUG_LOG_KEY_LN(valueSlice)

	ROCKSDB_STATUS_THROWS_ERROR_LIKE((*txnHandle)->putSync(keySlice, valueSlice), "Transaction put failed")

	NAPI_RETURN_UNDEFINED()
}

/**
 * Removes a value for the given key.
 */
napi_value Transaction::RemoveSync(napi_env env, napi_callback_info info) {
	NAPI_METHOD_ARGV(1)
	NAPI_GET_BUFFER(argv[0], key, "Key is required")
	UNWRAP_TRANSACTION_HANDLE("Remove")

	rocksdb::Slice keySlice(key + keyStart, keyEnd - keyStart);

	ROCKSDB_STATUS_THROWS_ERROR_LIKE((*txnHandle)->removeSync(keySlice), "Transaction remove failed")

	NAPI_RETURN_UNDEFINED()
}

/**
 * Sets the timestamp of the transaction.
 */
napi_value Transaction::SetTimestamp(napi_env env, napi_callback_info info) {
	NAPI_METHOD_ARGV(1)
	UNWRAP_TRANSACTION_HANDLE("SetTimestamp")

	napi_valuetype type;
	NAPI_STATUS_THROWS(::napi_typeof(env, argv[0], &type));

	if (type == napi_undefined) {
		// use current timestamp
		(*txnHandle)->startTimestamp = rocksdb_js::getTimestamp();
	} else if (type == napi_number) {
		double timestampMs = 0.0;
		NAPI_STATUS_THROWS_ERROR(::napi_get_value_double(env, argv[0], &timestampMs),
			"Invalid timestamp, expected positive number");
		if (timestampMs <= 0) {
			::napi_throw_error(env, nullptr, "Invalid timestamp, expected positive number");
			return nullptr;
		}
		(*txnHandle)->startTimestamp = timestampMs;
	} else {
		::napi_throw_error(env, nullptr, "Invalid timestamp, expected positive number");
		return nullptr;
	}

	NAPI_RETURN_UNDEFINED()
}

/**
 * Creates a new transaction log instance bound to this transaction.
 */
napi_value Transaction::UseLog(napi_env env, napi_callback_info info) {
	NAPI_METHOD_ARGV(1)
	NAPI_GET_STRING(argv[0], name, "Name is required")
	UNWRAP_TRANSACTION_HANDLE("UseLog")

	// check if transaction is already bound to a different log store
	auto boundStore = (*txnHandle)->boundLogStore.lock();
	if (boundStore && boundStore->name != name) {
		::napi_throw_error(env, nullptr, "Log already bound to a transaction");
		return nullptr;
	}

	// resolve the store and bind if not already bound
	auto store = (*txnHandle)->dbHandle->descriptor->resolveTransactionLogStore(name);
	if (!boundStore) {
		(*txnHandle)->boundLogStore = store;
		DEBUG_LOG("%p Transaction::UseLog Binding transaction %u to log store \"%s\"\n",
			(*txnHandle).get(), (*txnHandle)->id, name.c_str());
	}

	// this needs to create a new TransactionLog instance that is not tracked by
	// the DBHandle and is bound to this transaction
	napi_value exports;
	NAPI_STATUS_THROWS_ERROR(::napi_get_reference_value(env, (*txnHandle)->dbHandle->exportsRef, &exports), "Failed to get 'exports' reference")

	napi_value transactionLogCtor;
	NAPI_STATUS_THROWS_ERROR(::napi_get_named_property(env, exports, "TransactionLog", &transactionLogCtor), "Failed to get 'TransactionLog' constructor")

	napi_value jsDatabase;
	NAPI_STATUS_THROWS_ERROR(::napi_get_reference_value(env, (*txnHandle)->jsDatabaseRef, &jsDatabase), "Failed to get 'jsDatabase' reference")

	napi_value args[2];
	args[0] = jsDatabase;

	NAPI_STATUS_THROWS_ERROR(::napi_create_string_utf8(env, name.c_str(), name.size(), &args[1]), "Invalid log name")

	napi_value instance;
	NAPI_STATUS_THROWS_ERROR(::napi_new_instance(env, transactionLogCtor, 2, args, &instance), "Failed to create new TransactionLog instance")

	return instance;
}

/**
 * Initializes the `NativeTransaction` JavaScript class.
 */
void Transaction::Init(napi_env env, napi_value exports) {
	napi_property_descriptor properties[] = {
		{ "abort", nullptr, Abort, nullptr, nullptr, nullptr, napi_default, nullptr },
		{ "commit", nullptr, Commit, nullptr, nullptr, nullptr, napi_default, nullptr },
		{ "commitSync", nullptr, CommitSync, nullptr, nullptr, nullptr, napi_default, nullptr },
		{ "get", nullptr, Get, nullptr, nullptr, nullptr, napi_default, nullptr },
		{ "getCount", nullptr, GetCount, nullptr, nullptr, nullptr, napi_default, nullptr },
		{ "getSync", nullptr, GetSync, nullptr, nullptr, nullptr, napi_default, nullptr },
		{ "getTimestamp", nullptr, GetTimestamp, nullptr, nullptr, nullptr, napi_default, nullptr },
		{ "id", nullptr, nullptr, Id, nullptr, nullptr, napi_default, nullptr },
		{ "putSync", nullptr, PutSync, nullptr, nullptr, nullptr, napi_default, nullptr },
		{ "removeSync", nullptr, RemoveSync, nullptr, nullptr, nullptr, napi_default, nullptr },
		{ "setTimestamp", nullptr, SetTimestamp, nullptr, nullptr, nullptr, napi_default, nullptr },
		{ "useLog", nullptr, UseLog, nullptr, nullptr, nullptr, napi_default, nullptr }
	};

	auto className = "Transaction";
	constexpr size_t len = sizeof("Transaction") - 1;

	napi_ref exportsRef;
	NAPI_STATUS_THROWS_VOID(::napi_create_reference(env, exports, 1, &exportsRef))

	napi_value ctor;
	NAPI_STATUS_THROWS_VOID(::napi_define_class(
		env,
		className,                // className
		len,                      // length of class name
		Transaction::Constructor, // constructor
		(void*)exportsRef,        // constructor arg
		sizeof(properties) / sizeof(napi_property_descriptor), // number of properties
		properties,               // properties array
		&ctor                     // [out] constructor
	))

	NAPI_STATUS_THROWS_VOID(::napi_set_named_property(env, exports, className, ctor))
}

} // namespace rocksdb_js
<|MERGE_RESOLUTION|>--- conflicted
+++ resolved
@@ -199,22 +199,19 @@
 				if (txnHandle->logEntryBatch) {
 					DEBUG_LOG("%p Transaction::Commit Committing log entries for transaction %u\n",
 						txnHandle.get(), txnHandle->id);
-<<<<<<< HEAD
-					committedPosition = txnHandle->logEntryBatch->entries[0]->store->commit(*txnHandle->logEntryBatch);
-=======
 					auto store = txnHandle->boundLogStore.lock();
 					if (store) {
-						store->writeBatch(*txnHandle->logEntryBatch);
+						committedPosition = store->writeBatch(*txnHandle->logEntryBatch);
 					} else {
 						DEBUG_LOG("%p Transaction::Commit ERROR: Log store not found for transaction %u\n", txnHandle.get(), txnHandle->id)
 						state->status = rocksdb::Status::Aborted("Log store not found for transaction");
 					}
->>>>>>> 1f11f2a2
 				}
 
 				state->status = txnHandle->txn->Commit();
 				if (txnHandle->logEntryBatch) {
-					txnHandle->logEntryBatch->entries[0]->store->commitFinished(committedPosition, txnHandle->dbHandle->descriptor->db->GetLatestSequenceNumber());
+					auto store = txnHandle->boundLogStore.lock();
+					store->commitFinished(committedPosition, txnHandle->dbHandle->descriptor->db->GetLatestSequenceNumber());
 				}
 
 				if (state->status.ok()) {
@@ -287,23 +284,22 @@
 	if ((*txnHandle)->logEntryBatch) {
 		DEBUG_LOG("%p Transaction::CommitSync committing log entries for transaction %u\n",
 			(*txnHandle).get(), (*txnHandle)->id);
-<<<<<<< HEAD
-		committedPosition = (*txnHandle)->logEntryBatch->entries[0]->store->commit(*(*txnHandle)->logEntryBatch);
-=======
 		auto store = (*txnHandle)->boundLogStore.lock();
 		if (store) {
-			store->writeBatch(*(*txnHandle)->logEntryBatch);
+			committedPosition = store->writeBatch(*(*txnHandle)->logEntryBatch);
 		} else {
 			DEBUG_LOG("%p Transaction::CommitSync ERROR: Log store not found for transaction %u\n", (*txnHandle).get(), (*txnHandle)->id)
 			NAPI_THROW_JS_ERROR("ERR_LOG_STORE_NOT_FOUND", "Log store not found for transaction");
 		}
->>>>>>> 1f11f2a2
 	}
 
 	rocksdb::Status status = (*txnHandle)->txn->Commit();
 
 	if ((*txnHandle)->logEntryBatch) {
-		(*txnHandle)->logEntryBatch->entries[0]->store->commitFinished(committedPosition, (*txnHandle)->dbHandle->descriptor->db->GetLatestSequenceNumber());
+		auto store = (*txnHandle)->boundLogStore.lock();
+		if (store) {
+			store->commitFinished(committedPosition, (*txnHandle)->dbHandle->descriptor->db->GetLatestSequenceNumber());
+		}
 	}
 
 	if (status.ok()) {
