import { describe, expect, it } from 'vitest';
import { createWorkerBootstrapScript, dbRunner } from './lib/util.js';
import { mkdir, readdir, writeFile, utimes } from 'node:fs/promises';
import { setTimeout as delay } from 'node:timers/promises';
import { existsSync, statSync } from 'node:fs';
import { join } from 'node:path';
import { withResolvers } from '../src/util.js';
import { Worker } from 'node:worker_threads';
import assert from 'node:assert';
import { constants, type TransactionLog } from '../src/load-binding.js';
import { parseTransactionLog } from '../src/parse-transaction-log.js';
import { RocksDatabase } from '../src';

const {
	TRANSACTION_LOG_FILE_HEADER_SIZE,
	TRANSACTION_LOG_ENTRY_HEADER_SIZE,
} = constants;

describe('Transaction Log', () => {
	describe('useLog()', () => {
		it('should detect existing transaction logs', () => dbRunner({
			skipOpen: true
		}, async ({ db, dbPath }) => {
			await mkdir(join(dbPath, 'transaction_logs', 'foo'), { recursive: true });
			await writeFile(join(dbPath, 'transaction_logs', 'foo', '1.txnlog'), '');

			db.open();

			expect(db.listLogs()).toEqual(['foo']);

			const fooLog = db.useLog('foo');
			expect(fooLog).toBeDefined();

			const barLog = db.useLog('bar');
			expect(barLog).toBeDefined();
			expect(barLog).not.toBe(fooLog);

			const fooLog2 = db.useLog('foo');
			expect(fooLog2).toBe(fooLog);

			expect(db.listLogs()).toEqual(['bar', 'foo']);
		}));

		it('should support numeric log names', () => dbRunner(async ({ db }) => {
			db.open();

			expect(db.listLogs()).toEqual([]);

			const fooLog = db.useLog(612);
			expect(fooLog).toBeDefined();

			const fooLog2 = db.useLog(612);
			expect(fooLog2).toBe(fooLog);

			expect(db.listLogs()).toEqual(['612']);
		}));

		(globalThis.gc ? it : it.skip)('should cleanup transaction log instance on GC', () => dbRunner(async ({ db }) => {
			let weakRef: WeakRef<TransactionLog> | undefined;

			await new Promise<void>((resolve) => {
				const log = db.useLog('foo');
				weakRef = new WeakRef(log);
				resolve();
			});

			assert(weakRef);
			assert(globalThis.gc);

			// this is flaky
			const until = Date.now() + 3000;
			while (Date.now() < until) {
				globalThis.gc();
				await delay(250);
				globalThis.gc();
				await delay(250);
				if (!weakRef.deref()) {
					break;
				}
			}

			expect(weakRef.deref()).toBeUndefined();
		}));

		it('should error if log already bound to a transaction', () => dbRunner(async ({ db }) => {
			const log1 = db.useLog('log1');
			const log2 = db.useLog('log2');
			await db.transaction(async (txn) => {
				log1.addEntry(Buffer.from('hello'), txn.id);
				log1.addEntry(Buffer.from('world'), txn.id);
				expect(() => log2.addEntry(Buffer.from('nope'), txn.id)).toThrowError(new Error('Log already bound to a transaction'));
			});

			await db.transaction(async (txn) => {
				txn.useLog('log3');
				txn.useLog('log3'); // do it twice
				expect(() => txn.useLog('log4')).toThrowError(new Error('Log already bound to a transaction'));
			});
		}));
	});
	describe('_getLastCommittedPosition()/_getMemoryMapOfFile', () => {
		it('should get a list of sequence files and get a memory map', () => dbRunner(async ({ db, dbPath }) => {
			const log = db.useLog('foo-seq');
			const value = Buffer.alloc(10, 'a');

			await db.transaction(async (txn) => {
				log.addEntry(value, txn.id);
			});
			const positionBuffer = log._getLastCommittedPosition();
			const dataView = new DataView(positionBuffer.buffer);
			expect(dataView.getUint32(0)).toBeGreaterThan(10);
			const sequenceNumber = dataView.getUint32(1);
			expect(sequenceNumber).toBe(1);

			const buffer = log._getMemoryMapOfFile(1);
			expect(buffer.slice(0, 4).toString()).toBe('WOOF');
		}));
	});
	describe('query() from TransactionLog', () => {
		it('should query an empty transaction log', () => dbRunner(async ({ db, dbPath }) => {
			const log = db.useLog('foo');
			const queryIterable = log.query({ start: 1 });
			const queryResults = Array.from(queryIterable);
			expect(queryResults.length).toBe(0);
		}));
		it('should query a transaction log', () => dbRunner(async ({ db, dbPath }) => {
			const log = db.useLog('foo');
			const value = Buffer.alloc(10, 'a');
			const startTime = Date.now() - 1000;
			await db.transaction(async (txn) => {
				log.addEntry(value, txn.id);
			});

			const queryIterable = log.query({ start: startTime, end: Date.now() + 1000 });
			const queryResults = Array.from(queryIterable);
			expect(queryResults.length).toBe(1);
		}));
		it('should query a transaction log with different options', () => dbRunner(async ({ db, dbPath }) => {
			const log = db.useLog('foo');
			const value = Buffer.alloc(10, 'a');
			for (let i = 0; i < 5; i++) {
				await db.transaction(async (txn) => {
					log.addEntry(value, txn.id);
				});
			}
			let allTimestamps = Array.from(log.query({ start: 0 })).map(({ timestamp }) => timestamp);
			expect(Array.from(log.query({ start: allTimestamps[1] })).length).toBe(4);
			expect(Array.from(log.query({ start: allTimestamps[1], exclusiveStart: true })).length).toBe(3);
			expect(Array.from(log.query({ start: allTimestamps[1], exactStart: true })).length).toBe(4);
			expect(Array.from(log.query({ start: allTimestamps[1], exactStart: true, end: allTimestamps[4] })).length).toBe(3);
		}));
		it('should query an out-of-order transaction log with different options', () => dbRunner(async ({ db, dbPath }) => {
			const log = db.useLog('foo');
			const value = Buffer.alloc(10, 'a');
			const start = Date.now();
			for (let i = 0; i < 5; i++) {
				await db.transaction(async (txn) => {
					txn.setTimestamp(start - i);
					log.addEntry(value, txn.id);
				});
			}
			expect(Array.from(log.query({ start: start - 1 })).length).toBe(2);
			expect(Array.from(log.query({ start: start - 1, exclusiveStart: true })).length).toBe(1);
			expect(Array.from(log.query({ start: start - 1, exactStart: true })).length).toBe(4);
			expect(Array.from(log.query({ start: start - 1, exactStart: true, exclusiveStart: true })).length).toBe(3);
			expect(Array.from(log.query({ start: start - 1, exactStart: true, end: start - 2 })).length).toBe(3);
		}));
		it('should query a transaction log with multiple log instances', () => dbRunner(async ({ db, dbPath }) => {
			const log = db.useLog('foo');
			const value = Buffer.alloc(10, 'a');
			const startTime = Date.now() - 1000;
			await db.transaction(async (txn) => {
				log.addEntry(value, txn.id);
			});
			const log2 = db.useLog('foo');

			let queryResults = Array.from(log.query({ start: startTime, end: Date.now() + 1000 }));
			expect(queryResults.length).toBe(1);
			queryResults = Array.from(log2.query({ start: startTime, end: Date.now() + 1000 }));
			expect(queryResults.length).toBe(1);
			queryResults = Array.from(log2.query({ start: startTime, end: Date.now() + 1000 }));
			expect(queryResults.length).toBe(1);
		}));
		it('should query a transaction log after re-opening database', () => dbRunner(async ({ db, dbPath }) => {
			let log = db.useLog('foo');
			const value = Buffer.alloc(10, 'a');
			const startTime = Date.now() - 1000;
			await db.transaction(async (txn) => {
				log.addEntry(value, txn.id);
			});
			let queryResults = Array.from(log.query({ start: startTime, end: Date.now() + 1000 }));
			expect(queryResults.length).toBe(1);
			db.close();
			const logPath = join(dbPath, 'transaction_logs', 'foo', 'foo.1.txnlog');
			db = RocksDatabase.open(dbPath);
			let log2 = db.useLog('foo');
			const buffer = log._getMemoryMapOfFile(1);
			let queryResults2 = Array.from(log2.query({ start: startTime, end: Date.now() + 1000, readUncommitted: true }));
			expect(queryResults2.length).toBe(1);
			queryResults = Array.from(log.query({ start: startTime, end: Date.now() + 1000 }));
			expect(queryResults.length).toBe(1);
		}));

		it('should be able to reuse a query iterator to resume reading a transaction log', () => dbRunner({
			dbOptions: [{ transactionLogMaxSize: 1000 }],
		}, async ({ db, dbPath }) => {
			let log = db.useLog('foo');
			const value = Buffer.alloc(100, 'a');
			for (let i = 0; i < 10; i++) {
				let queryIterator = log.query({});
				let queryIterator2 = log.query({ start: 0 });
				await db.transaction(async (txn) => {
					log.addEntry(value, txn.id);
				});
				expect(Array.from(queryIterator).length).toBe(1); // this should be starting after the last commit
				expect(Array.from(queryIterator2).length).toBe(i * 11 + 1); // this should be starting after the last commit
				let count = 0;
				let count2 = 0;
				let txnPromise;
				for (let i = 0; i < 10; i++) {
					txnPromise = db.transaction(async (txn) => {
						log.addEntry(value, txn.id);
					});
					count += Array.from(queryIterator).length;
					count2 += Array.from(queryIterator2).length;
					await txnPromise;
				}
				count += Array.from(queryIterator).length;
				count2 += Array.from(queryIterator2).length;
				expect(count).toBe(10);
				expect(count2).toBe(10);
			}
		}));
		it.skip('should be able to reuse a query iterator to resume reading a transaction log with multiple entries', () => dbRunner({
			dbOptions: [{ transactionLogMaxSize: 1000 }],
		}, async ({ db, dbPath }) => {
			let log = db.useLog('foo');
			const value = Buffer.alloc(100, 'a');
			await db.transaction(async (txn) => {
				log.addEntry(value, txn.id);
			});
			let queryIterator = log.query({  });
			let queryIterator2 = log.query({ start: 0 });
			expect(Array.from(queryIterator).length).toBe(0); // this should be starting after the last commit
			expect(Array.from(queryIterator2).length).toBe(1); // this should be starting after the last commit
			let count = 0;
			let count2 = 0;
			for (let i = 0; i < 200; i++) {
				let txnPromise = db.transaction(async (txn) => {
					log.addEntry(value, txn.id);
					log.addEntry(value, txn.id);
				});
				count += Array.from(queryIterator).length;
				count2 += Array.from(queryIterator2).length;
				await txnPromise;
			}
			count += Array.from(queryIterator).length;
			count2 += Array.from(queryIterator2).length;
			expect(count).toBe(400);
			expect(count2).toBe(400);
		}));
	});
	describe('addEntry()', () => {
		it('should add a single small entry within a single block', () => dbRunner(async ({ db, dbPath }) => {
			const log = db.useLog('foo');
			const value = Buffer.alloc(10, 'a');

			await db.transaction(async (txn) => {
				log.addEntry(value, txn.id);
			});

			const logPath = join(dbPath, 'transaction_logs', 'foo', '1.txnlog');
			const info = parseTransactionLog(logPath);
			expect(info.size).toBe(TRANSACTION_LOG_FILE_HEADER_SIZE + TRANSACTION_LOG_ENTRY_HEADER_SIZE + 10);
			expect(info.version).toBe(1);
			expect(info.entries.length).toBe(1);
			expect(info.entries[0].timestamp).toBeGreaterThanOrEqual(Date.now() - 1000);
			expect(info.entries[0].length).toBe(10);
			expect(info.entries[0].data).toEqual(value);
		}));

		it('should add multiple small entries within a single file', () => dbRunner(async ({ db, dbPath }) => {
			const log = db.useLog('foo');
			const valueA = Buffer.alloc(10, 'a');
			const valueB = Buffer.alloc(10, 'b');
			const valueC = Buffer.alloc(10, 'c');
			const startTime = Date.now() - 1000;

			await db.transaction(async (txn) => {
				log.addEntry(valueA, txn.id);
				log.addEntry(valueB, txn.id);
				log.addEntry(valueC, txn.id);
			});

			const logPath = join(dbPath, 'transaction_logs', 'foo', '1.txnlog');
			const info = parseTransactionLog(logPath);
			expect(info.size).toBe(TRANSACTION_LOG_FILE_HEADER_SIZE + (TRANSACTION_LOG_ENTRY_HEADER_SIZE + 10) * 3);
			expect(info.version).toBe(1);
			expect(info.entries.length).toBe(3);
			expect(info.entries[0].timestamp).toBeGreaterThanOrEqual(Date.now() - 1000);
			expect(info.entries[0].length).toBe(10);
			expect(info.entries[0].data).toEqual(valueA);
			expect(info.entries[1].timestamp).toBeGreaterThanOrEqual(Date.now() - 1000);
			expect(info.entries[1].length).toBe(10);
			expect(info.entries[1].data).toEqual(valueB);
			expect(info.entries[2].timestamp).toBeGreaterThanOrEqual(Date.now() - 1000);
			expect(info.entries[2].length).toBe(10);
			expect(info.entries[2].data).toEqual(valueC);

			const queryResults = Array.from(log.query({ start: startTime, end: Date.now() + 1000 }));
			expect(queryResults.length).toBe(3);
			expect(queryResults[0].data).toEqual(valueA);
			expect(queryResults[1].data).toEqual(valueB);
			expect(queryResults[2].data).toEqual(valueC);
		}));

		it('should rotate to next sequence number', () => dbRunner({
			dbOptions: [{ transactionLogMaxSize: 1000 }],
		}, async ({ db, dbPath }) => {
			const log = db.useLog('foo');
			const value = Buffer.alloc(100, 'a');
			const startTime = Date.now() - 1000;

			for (let i = 0; i < 20; i++) {
				await db.transaction(async (txn) => {
					log.addEntry(value, txn.id);
				});
			}

			const logStorePath = join(dbPath, 'transaction_logs', 'foo');
			const logFiles = await readdir(logStorePath);
<<<<<<< HEAD
			expect(logFiles.sort()).toEqual(['foo.1.txnlog', 'foo.2.txnlog', 'foo.3.txnlog']);
			const queryResults = Array.from(log.query({ start: startTime, end: Date.now() + 1000 }));
			expect(queryResults.length).toBe(20);
			expect(queryResults[0].data).toEqual(value);
			expect(queryResults[1].data).toEqual(value);
			expect(queryResults[19].data).toEqual(value);
			expect(log.getLogFileSize()).toBe(2275);
=======
			expect(logFiles.sort()).toEqual(['1.txnlog', '2.txnlog', '3.txnlog']);
>>>>>>> 904304e6

			const log1Path = join(dbPath, 'transaction_logs', 'foo', '1.txnlog');
			const log2Path = join(dbPath, 'transaction_logs', 'foo', '2.txnlog');
			const log3Path = join(dbPath, 'transaction_logs', 'foo', '3.txnlog');
			const info1 = parseTransactionLog(log1Path);
			const info2 = parseTransactionLog(log2Path);
			const info3 = parseTransactionLog(log3Path);

			expect(info1.size).toBe(TRANSACTION_LOG_FILE_HEADER_SIZE + (TRANSACTION_LOG_ENTRY_HEADER_SIZE + 100) * 9);
			expect(info1.entries.length).toBe(9);
			for (const { length, data } of info1.entries) {
				expect(length).toBe(100);
				expect(data).toEqual(value);
			}

			expect(info2.size).toBe(TRANSACTION_LOG_FILE_HEADER_SIZE + (TRANSACTION_LOG_ENTRY_HEADER_SIZE + 100) * 9);
			expect(info2.entries.length).toBe(9);
			for (const { length, data } of info2.entries) {
				expect(length).toBe(100);
				expect(data).toEqual(value);
			}

			expect(info3.size).toBe(TRANSACTION_LOG_FILE_HEADER_SIZE + (TRANSACTION_LOG_ENTRY_HEADER_SIZE + 100) * 2);
			expect(info3.entries.length).toBe(2);
			for (const { length, data } of info3.entries) {
				expect(length).toBe(100);
				expect(data).toEqual(value);
			}
		}));

		it('should allow unlimited transaction log size', () => dbRunner({
			dbOptions: [{ transactionLogMaxSize: 0 }],
		}, async ({ db, dbPath }) => {
			const log = db.useLog('foo');
			const value = Buffer.alloc(10000, 'a');

			for (let i = 0; i < 2000; i++) {
				await db.transaction(async (txn) => {
					log.addEntry(value, txn.id);
				});
			}

			const totalSize = TRANSACTION_LOG_FILE_HEADER_SIZE + (TRANSACTION_LOG_ENTRY_HEADER_SIZE + 10000) * 2000;
			const logStorePath = join(dbPath, 'transaction_logs', 'foo');
			const logFiles = await readdir(logStorePath);
			expect(logFiles).toEqual(['1.txnlog']);
			expect(statSync(join(dbPath, 'transaction_logs', 'foo', '1.txnlog')).size).toBe(totalSize);
		}));

		it('should not commit the log if the transaction is aborted', () => dbRunner(async ({ db, dbPath }) => {
			const log = db.useLog('foo');
			const value = Buffer.alloc(100, 'a');

			await db.transaction(async (txn) => {
				log.addEntry(value, txn.id);
				txn.abort();
			});

			const logPath = join(dbPath, 'transaction_logs', 'foo', '1.txnlog');
			expect(existsSync(logPath)).toBe(false);
		}));

		it('should add multiple entries from separate transactions', () => dbRunner(async ({ db, dbPath }) => {
			const log = db.useLog('foo');
			const valueA = Buffer.alloc(10, 'a');
			const valueB = Buffer.alloc(10, 'b');

			await db.transaction(async (txn) => {
				log.addEntry(valueA, txn.id);
			});

			await db.transaction(async (txn) => {
				log.addEntry(valueB, txn.id);
			});

			const logPath = join(dbPath, 'transaction_logs', 'foo', '1.txnlog');
			const info = parseTransactionLog(logPath);
			expect(info.size).toBe(TRANSACTION_LOG_FILE_HEADER_SIZE + (TRANSACTION_LOG_ENTRY_HEADER_SIZE + 10) * 2);
			expect(info.version).toBe(1);
			expect(info.entries.length).toBe(2);
			expect(info.entries[0].timestamp).toBeGreaterThanOrEqual(Date.now() - 1000);
			expect(info.entries[0].length).toBe(10);
			expect(info.entries[0].data).toEqual(valueA);
			expect(info.entries[1].timestamp).toBeGreaterThanOrEqual(Date.now() - 1000);
			expect(info.entries[1].length).toBe(10);
			expect(info.entries[1].data).toEqual(valueB);
		}));

		it('should rotate if not enough room for the next transaction header', () => dbRunner({
			dbOptions: [{ transactionLogMaxSize: 1000 }],
		}, async ({ db, dbPath }) => {
			const log = db.useLog('foo');

			for (let i = 0; i < 2; i++) {
				await db.transaction(async (txn) => {
					log.addEntry(Buffer.alloc(990, 'a'), txn.id);
				});
			}

			const logStorePath = join(dbPath, 'transaction_logs', 'foo');
			const logFiles = await readdir(logStorePath);
			expect(logFiles.sort()).toEqual(['1.txnlog', '2.txnlog']);

			const log1Path = join(dbPath, 'transaction_logs', 'foo', '1.txnlog');
			const log2Path = join(dbPath, 'transaction_logs', 'foo', '2.txnlog');
			const info1 = parseTransactionLog(log1Path);
			const info2 = parseTransactionLog(log2Path);

			expect(info1.size).toBe(TRANSACTION_LOG_FILE_HEADER_SIZE + TRANSACTION_LOG_ENTRY_HEADER_SIZE + 990);
			expect(info1.entries.length).toBe(1);
			expect(info1.entries[0].length).toBe(990);
			expect(info1.entries[0].data).toEqual(Buffer.alloc(990, 'a'));

			expect(info2.size).toBe(TRANSACTION_LOG_FILE_HEADER_SIZE + TRANSACTION_LOG_ENTRY_HEADER_SIZE + 990);
			expect(info2.entries.length).toBe(1);
			expect(info2.entries[0].length).toBe(990);
			expect(info2.entries[0].data).toEqual(Buffer.alloc(990, 'a'));
		}));

		it('should rotate if room for the transaction header, but not the entry', () => dbRunner({
			dbOptions: [{ transactionLogMaxSize: 1000 }],
		}, async ({ db, dbPath }) => {
			const log = db.useLog('foo');

			// fill up the first file with just enough space for the next
			// transaction header
			const targetSize = 1000 - TRANSACTION_LOG_ENTRY_HEADER_SIZE;
			const targetData = Buffer.alloc(targetSize, 'a');
			await db.transaction(async (txn) => {
				log.addEntry(targetData, txn.id);
			});

			// add a second entry which writes the header to the first file and
			// continues in the second file
			await db.transaction(async (txn) => {
				log.addEntry(Buffer.alloc(100, 'a'), txn.id);
			});

			const logStorePath = join(dbPath, 'transaction_logs', 'foo');
			const logFiles = await readdir(logStorePath);
			expect(logFiles.sort()).toEqual(['1.txnlog', '2.txnlog']);

			const log1Path = join(dbPath, 'transaction_logs', 'foo', '1.txnlog');
			const log2Path = join(dbPath, 'transaction_logs', 'foo', '2.txnlog');
			const info1 = parseTransactionLog(log1Path);
			const info2 = parseTransactionLog(log2Path);

			expect(info1.size).toBe(TRANSACTION_LOG_FILE_HEADER_SIZE + TRANSACTION_LOG_ENTRY_HEADER_SIZE + targetSize);
			expect(info1.entries.length).toBe(1);
			expect(info1.entries[0].length).toBe(targetSize);
			expect(info1.entries[0].data).toEqual(targetData);

			expect(info2.size).toBe(TRANSACTION_LOG_FILE_HEADER_SIZE + TRANSACTION_LOG_ENTRY_HEADER_SIZE + 100);
			expect(info2.entries.length).toBe(1);
			expect(info2.entries[0].length).toBe(100);
			expect(info2.entries[0].data).toEqual(Buffer.alloc(100, 'a'));
		}));

		it('should continue batch in next file', () => dbRunner({
			dbOptions: [{ transactionLogMaxSize: 1000 }],
		}, async ({ db, dbPath }) => {
			const log = db.useLog('foo');
			const value = Buffer.alloc(100, 'a');
			await db.transaction(async (txn) => {
				for (let i = 0; i < 15; i++) {
					log.addEntry(value, txn.id);
				}
			});

			const logStorePath = join(dbPath, 'transaction_logs', 'foo');
			const logFiles = await readdir(logStorePath);
			expect(logFiles.sort()).toEqual(['1.txnlog', '2.txnlog']);

			const log1Path = join(dbPath, 'transaction_logs', 'foo', '1.txnlog');
			const log2Path = join(dbPath, 'transaction_logs', 'foo', '2.txnlog');
			const info1 = parseTransactionLog(log1Path);
			const info2 = parseTransactionLog(log2Path);

			expect(info1.size).toBe(TRANSACTION_LOG_FILE_HEADER_SIZE + (TRANSACTION_LOG_ENTRY_HEADER_SIZE + 100) * 8);
			expect(info1.entries.length).toBe(8);
			expect(info1.entries[0].length).toBe(100);
			expect(info1.entries[0].data).toEqual(Buffer.alloc(100, 'a'));

			expect(info2.size).toBe(TRANSACTION_LOG_FILE_HEADER_SIZE + (TRANSACTION_LOG_ENTRY_HEADER_SIZE + 100) * 7);
			expect(info2.entries.length).toBe(7);
			expect(info2.entries[0].length).toBe(100);
			expect(info2.entries[0].data).toEqual(Buffer.alloc(100, 'a'));
		}));

		it('should be able to rotate with entries that span a transaction', () => dbRunner({
			dbOptions: [{ transactionLogMaxSize: 1000 }],
		}, async ({ db, dbPath }) => {
			let log = db.useLog('foo');
			const value = Buffer.alloc(100, 'a');
			await db.transaction(async (txn) => {
				log.addEntry(value, txn.id);
			});
			for (let i = 0; i < 5; i++) {
				await db.transaction(async (txn) => {
					log.addEntry(value, txn.id);
					log.addEntry(value, txn.id);
				});
			}

			const logStorePath = join(dbPath, 'transaction_logs', 'foo');
			const logFiles = await readdir(logStorePath);
			expect(logFiles.sort()).toEqual(['1.txnlog', '2.txnlog']);

			const log1Path = join(dbPath, 'transaction_logs', 'foo', '1.txnlog');
			const log2Path = join(dbPath, 'transaction_logs', 'foo', '2.txnlog');
			const info1 = parseTransactionLog(log1Path);
			const info2 = parseTransactionLog(log2Path);

			expect(info1.size).toBe(TRANSACTION_LOG_FILE_HEADER_SIZE + (TRANSACTION_LOG_ENTRY_HEADER_SIZE + 100) * 8);
			expect(info1.entries.length).toBe(8);
			expect(info1.entries[0].length).toBe(100);
			expect(info1.entries[0].data).toEqual(Buffer.alloc(100, 'a'));

			expect(info2.size).toBe(TRANSACTION_LOG_FILE_HEADER_SIZE + (TRANSACTION_LOG_ENTRY_HEADER_SIZE + 100) * 3);
			expect(info2.entries.length).toBe(3);
			expect(info2.entries[0].length).toBe(100);
			expect(info2.entries[0].data).toEqual(Buffer.alloc(100, 'a'));
		}));

		it('should write to same log from multiple workers', () => dbRunner(async ({ db, dbPath }) => {
			const worker = new Worker(
				createWorkerBootstrapScript('./test/workers/transaction-log-worker.mts'),
				{
					eval: true,
					workerData: {
						path: dbPath,
					}
				}
			);

			let resolver = withResolvers<void>();

			await new Promise<void>((resolve, reject) => {
				worker.on('error', reject);
				worker.on('message', event => {
					try {
						if (event.started) {
							resolve();
						} else if (event.done) {
							resolver.resolve();
						}
					} catch (error) {
						reject(error);
					}
				});
				worker.on('exit', () => resolver.resolve());
			});

			worker.postMessage({ addManyEntries: true, count: 1000 });

			for (let i = 0; i < 1000; i++) {
				const log = db.useLog('foo');
				await db.transaction(async (txn) => {
					log.addEntry(Buffer.from('hello'), txn.id);
				});
				if (i > 0 && i % 10 === 0) {
					db.purgeLogs({ destroy: true });
				}
			}

			await resolver.promise;

			resolver = withResolvers<void>();
			worker.postMessage({ close: true });

			if (process.versions.deno) {
				// deno doesn't emit an `exit` event when the worker quits, but
				// `terminate()` will trigger the `exit` event
				await delay(100);
				worker.terminate();
			}

			await resolver.promise;
		}), 60000);

		it('should rotate if file exceeds max age threshold', () => dbRunner({
			dbOptions: [{
				transactionLogRetention: 2000,
				transactionLogMaxAgeThreshold: 0.9
			}],
		}, async ({ db, dbPath }) => {
			// we need to add the entry within 3 seconds
			const log = db.useLog('foo');
			await db.transaction(async (txn) => {
				log.addEntry(Buffer.alloc(10, 'a'), txn.id);
			});

			await delay(200);

			// we should be in the second half of the retention period and
			// trigger a new file rotation
			await db.transaction(async (txn) => {
				log.addEntry(Buffer.alloc(10, 'a'), txn.id);
			});

			const logStorePath = join(dbPath, 'transaction_logs', 'foo');
			const logFiles = await readdir(logStorePath);
			expect(logFiles.sort()).toEqual(['1.txnlog', '2.txnlog']);

			const log1Path = join(dbPath, 'transaction_logs', 'foo', '1.txnlog');
			const log2Path = join(dbPath, 'transaction_logs', 'foo', '2.txnlog');
			const info1 = parseTransactionLog(log1Path);
			const info2 = parseTransactionLog(log2Path);

			expect(info1.size).toBe(TRANSACTION_LOG_FILE_HEADER_SIZE + TRANSACTION_LOG_ENTRY_HEADER_SIZE + 10);
			expect(info1.version).toBe(1);
			expect(info1.entries.length).toBe(1);
			expect(info1.entries[0].timestamp).toBeGreaterThanOrEqual(Date.now() - 10000);
			expect(info1.entries[0].length).toBe(10);
			expect(info1.entries[0].data).toEqual(Buffer.alloc(10, 'a'));

			expect(info2.size).toBe(TRANSACTION_LOG_FILE_HEADER_SIZE + TRANSACTION_LOG_ENTRY_HEADER_SIZE + 10);
			expect(info2.version).toBe(1);
			expect(info2.entries.length).toBe(1);
			expect(info2.entries[0].timestamp).toBeGreaterThanOrEqual(Date.now() - 1000);
			expect(info2.entries[0].length).toBe(10);
			expect(info2.entries[0].data).toEqual(Buffer.alloc(10, 'a'));
		}));

		it('should append to existing log file', () => dbRunner(async ({ db, dbPath }) => {
			const log = db.useLog('foo');
			const valueA = Buffer.alloc(10, 'a');
			const valueB = Buffer.alloc(10, 'b');

			await db.transaction(async (txn) => {
				log.addEntry(valueA, txn.id);
			});

			const logPath = join(dbPath, 'transaction_logs', 'foo', '1.txnlog');
			let info = parseTransactionLog(logPath);
			expect(info.size).toBe(TRANSACTION_LOG_FILE_HEADER_SIZE + TRANSACTION_LOG_ENTRY_HEADER_SIZE + 10);
			expect(info.version).toBe(1);
			expect(info.entries.length).toBe(1);
			expect(info.entries[0].timestamp).toBeGreaterThanOrEqual(Date.now() - 1000);
			expect(info.entries[0].length).toBe(10);
			expect(info.entries[0].data).toEqual(valueA);

			db.close();

			db.open();
			await db.transaction(async (txn) => {
				log.addEntry(valueB, txn.id);
			});

			info = parseTransactionLog(logPath);
			expect(info.size).toBe(TRANSACTION_LOG_FILE_HEADER_SIZE + (TRANSACTION_LOG_ENTRY_HEADER_SIZE + 10) * 2);
			expect(info.version).toBe(1);
			expect(info.entries.length).toBe(2);
			expect(info.entries[0].timestamp).toBeGreaterThanOrEqual(Date.now() - 10000);
			expect(info.entries[0].length).toBe(10);
			expect(info.entries[0].data).toEqual(valueA);
			expect(info.entries[1].timestamp).toBeGreaterThanOrEqual(Date.now() - 1000);
			expect(info.entries[1].length).toBe(10);
			expect(info.entries[1].data).toEqual(valueB);
		}));

		it('should error if the log name is invalid', () => dbRunner(async ({ db }) => {
			expect(() => db.useLog(undefined as any)).toThrowError(new TypeError('Log name must be a string or number'));
			expect(() => db.useLog([] as any)).toThrowError(new TypeError('Log name must be a string or number'));
			await expect(db.transaction(txn => txn.useLog(undefined as any))).rejects.toThrowError(new TypeError('Log name must be a string or number'));
		}));

		it('should error if entry data is invalid', () => dbRunner(async ({ db }) => {
			const log = db.useLog('foo');
			await db.transaction(async (txn) => {
				expect(() => log.addEntry(undefined as any, txn.id)).toThrowError(new TypeError('Invalid log entry, expected a Buffer or ArrayBuffer'));
				expect(() => log.addEntry([] as any, txn.id)).toThrowError(new TypeError('Invalid log entry, expected a Buffer or ArrayBuffer'));
			});
		}));

		it('should error if transaction id is invalid', () => dbRunner(async ({ db }) => {
			const log = db.useLog('foo');
			await db.transaction(async (_txn) => {
				expect(() => log.addEntry(Buffer.from('hello'), undefined as any)).toThrowError(new TypeError('Missing argument, transaction id is required'));
				expect(() => log.addEntry(Buffer.from('hello'), [] as any)).toThrowError(new TypeError('Invalid argument, transaction id must be a non-negative integer'));
			});
		}));
	});

	describe('purgeLogs', () => {
		it('should purge all transaction log files', () => dbRunner({
			skipOpen: true
		}, async ({ db, dbPath }) => {
			const logDirectory = join(dbPath, 'transaction_logs', 'foo');
			const logFile = join(logDirectory, '1.txnlog');
			await mkdir(logDirectory, { recursive: true });
			await writeFile(logFile, '');
			expect(existsSync(logFile)).toBe(true);

			db.open();
			expect(db.listLogs()).toEqual(['foo']);
			expect(existsSync(logFile)).toBe(true);
			expect(db.purgeLogs({ destroy: true })).toEqual([logFile]);
			expect(existsSync(logDirectory)).toBe(false);
		}));

		it('should destroy a specific transaction log file', () => dbRunner({
			skipOpen: true
		}, async ({ db, dbPath }) => {
			const fooLogDirectory = join(dbPath, 'transaction_logs', 'foo');
			const fooLogFile = join(fooLogDirectory, '1.txnlog');
			await mkdir(fooLogDirectory, { recursive: true });
			await writeFile(fooLogFile, '');

			const barLogDirectory = join(dbPath, 'transaction_logs', 'bar');
			const barLogFile = join(barLogDirectory, 'bar.1.txnlog');
			await mkdir(barLogDirectory, { recursive: true });
			await writeFile(barLogFile, '');

			db.open();
			expect(db.listLogs().sort()).toEqual(['bar', 'foo']);
			expect(existsSync(fooLogFile)).toBe(true);
			expect(existsSync(barLogFile)).toBe(true);
			expect(db.purgeLogs({ destroy: true, name: 'foo' })).toEqual([fooLogFile]);
			expect(db.listLogs().sort()).toEqual(['bar']);
			expect(existsSync(fooLogFile)).toBe(false);
			expect(existsSync(fooLogDirectory)).toBe(false);
			expect(existsSync(barLogFile)).toBe(true);
			expect(existsSync(barLogDirectory)).toBe(true);
		}));

		it('should purge old log file on load', () => dbRunner({
			skipOpen: true
		}, async ({ db, dbPath }) => {
			const logDirectory = join(dbPath, 'transaction_logs', 'foo');
			const logFile = join(logDirectory, '1.txnlog');
			await mkdir(logDirectory, { recursive: true });
			await writeFile(logFile, '');

			const oneWeekAgo = new Date(Date.now() - 7 * 24 * 60 * 60 * 1000);
			await utimes(logFile, oneWeekAgo, oneWeekAgo);

			db.open();
			expect(db.listLogs()).toEqual(['foo']);
			expect(existsSync(logFile)).toBe(false);
		}));
	});
});<|MERGE_RESOLUTION|>--- conflicted
+++ resolved
@@ -329,17 +329,13 @@
 
 			const logStorePath = join(dbPath, 'transaction_logs', 'foo');
 			const logFiles = await readdir(logStorePath);
-<<<<<<< HEAD
-			expect(logFiles.sort()).toEqual(['foo.1.txnlog', 'foo.2.txnlog', 'foo.3.txnlog']);
+			expect(logFiles.sort()).toEqual(['1.txnlog', '2.txnlog', '3.txnlog']);
 			const queryResults = Array.from(log.query({ start: startTime, end: Date.now() + 1000 }));
 			expect(queryResults.length).toBe(20);
 			expect(queryResults[0].data).toEqual(value);
 			expect(queryResults[1].data).toEqual(value);
 			expect(queryResults[19].data).toEqual(value);
 			expect(log.getLogFileSize()).toBe(2275);
-=======
-			expect(logFiles.sort()).toEqual(['1.txnlog', '2.txnlog', '3.txnlog']);
->>>>>>> 904304e6
 
 			const log1Path = join(dbPath, 'transaction_logs', 'foo', '1.txnlog');
 			const log2Path = join(dbPath, 'transaction_logs', 'foo', '2.txnlog');
