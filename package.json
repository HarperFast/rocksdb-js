{
  "name": "@harperdb/rocksdb-js",
  "version": "0.0.0",
  "description": "RocksDB binding for Node.js",
  "license": "Apache-2.0",
  "main": "./dist/index.cjs",
  "module": "./dist/index.mjs",
  "exports": {
    ".": {
      "types": "./dist/index.d.js",
      "import": "./dist/index.mjs",
      "require": "./dist/index.cjs"
    }
  },
  "type": "module",
  "gypfile": true,
  "scripts": {
    "bench": "cross-env CI=1 vitest bench --outputJson benchmark-results.json",
    "bench:bun": "cross-env CI=1 bun --bun bench",
    "bench:deno": "cross-env CI=1 deno run --allow-all --sloppy-imports ./node_modules/vitest/vitest.mjs bench",
    "build": "pnpm build:bundle && pnpm rebuild",
    "build:binding": "node-gyp build",
    "build:binding:debug": "node-gyp build --coverage --debug --verbose",
    "build:bundle": "node scripts/clean-dist.mjs && tsdown -c tsdown.config.ts",
    "build:debug": "cross-env SKIP_MINIFY=1 pnpm build:bundle",
    "check": "pnpm type-check && pnpm lint",
    "clean": "node-gyp clean",
    "coverage": "tsx scripts/coverage/main.ts",
    "lint": "oxlint",
    "prepublishOnly": "pnpm build:bundle && pnpm prebuild",
    "prebuild": "echo 'TODO'",
    "rebuild": "node-gyp rebuild",
    "rebuild:debug": "node-gyp rebuild --coverage --debug --verbose",
    "test": "cross-env CI=1 node --expose-gc ./node_modules/vitest/vitest.mjs --reporter=verbose",
    "test:bun": "cross-env CI=1 bun --bun --config=bunfig.toml ./node_modules/vitest/vitest.mjs --reporter=verbose",
    "test:deno": "cross-env CI=1 deno run --allow-all --sloppy-imports ./node_modules/vitest/vitest.mjs",
    "test:stress": "cross-env CI=1 node --expose-gc ./node_modules/vitest/vitest.mjs --reporter=verbose --config=vitest-stress.config.ts",
    "type-check": "tsc --noEmit"
  },
  "files": [
    "binding.gyp",
    "dist",
    "prebuilds",
    "src/binding",
    "vendor"
  ],
  "dependencies": {
    "@harperdb/extended-iterable": "1.0.1",
    "msgpackr": "1.11.5",
    "ordered-binary": "1.6.0"
  },
  "devDependencies": {
    "@rollup/plugin-replace": "6.0.3",
<<<<<<< HEAD
    "@types/node": "25.0.1",
    "@vitest/coverage-v8": "4.0.15",
=======
    "@types/node": "25.0.2",
    "@vitest/coverage-v8": "3.2.4",
>>>>>>> 8a19f31f
    "cross-env": "10.1.0",
    "dotenv": "17.2.3",
    "lefthook": "2.0.11",
    "lmdb": "3.4.4",
    "node-gyp": "12.1.0",
    "oxlint": "1.32.0",
    "prebuildify": "6.0.1",
    "semver": "7.7.3",
    "tsdown": "0.17.4",
    "tslib": "2.8.1",
    "tsx": "4.21.0",
    "typescript": "5.9.3",
    "vitest": "4.0.15"
  },
  "engines": {
    "node": ">=18"
  },
  "rocksdb": {
    "version": "10.4.2"
  },
  "pnpm": {
    "onlyBuiltDependencies": [
      "msgpackr-extract"
    ]
  }
}<|MERGE_RESOLUTION|>--- conflicted
+++ resolved
@@ -51,13 +51,8 @@
   },
   "devDependencies": {
     "@rollup/plugin-replace": "6.0.3",
-<<<<<<< HEAD
-    "@types/node": "25.0.1",
+    "@types/node": "25.0.2",
     "@vitest/coverage-v8": "4.0.15",
-=======
-    "@types/node": "25.0.2",
-    "@vitest/coverage-v8": "3.2.4",
->>>>>>> 8a19f31f
     "cross-env": "10.1.0",
     "dotenv": "17.2.3",
     "lefthook": "2.0.11",
