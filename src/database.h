--- conflicted
+++ resolved
@@ -29,11 +29,7 @@
 
 struct AsyncDescriptor;
 
-<<<<<<< HEAD
-Handle<Value> LevelDOWN (const Arguments& args);
-=======
-v8::Handle<v8::Value> CreateDatabase (const v8::Arguments& args);
->>>>>>> 4ab11260
+v8::Handle<v8::Value> LevelDOWN (const v8::Arguments& args);
 
 class Database : public node::ObjectWrap {
 public:
@@ -70,12 +66,8 @@
   Database (char* location);
   ~Database ();
 
-<<<<<<< HEAD
-  DB* db;
+  leveldb::DB* db;
   char* location;
-=======
-  leveldb::DB* db;
->>>>>>> 4ab11260
 
   static v8::Persistent<v8::Function> constructor;
 
