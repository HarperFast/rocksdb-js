import { describe, expect, it } from 'vitest';
import { createWorkerBootstrapScript, dbRunner } from './lib/util.js';
import { mkdir, readdir, writeFile, utimes } from 'node:fs/promises';
import { setTimeout as delay } from 'node:timers/promises';
import { existsSync, statSync } from 'node:fs';
import { join } from 'node:path';
import { withResolvers } from '../src/util.js';
import { Worker } from 'node:worker_threads';
import assert from 'node:assert';
import { constants, type TransactionLog } from '../src/load-binding.js';
import { parseTransactionLog } from '../src/parse-transaction-log.js';
import { TransactionLogReader, RocksDatabase } from '../src';

const {
	TRANSACTION_LOG_FILE_HEADER_SIZE,
	TRANSACTION_LOG_ENTRY_HEADER_SIZE,
} = constants;

describe('Transaction Log', () => {
	describe('useLog()', () => {
		it('should detect existing transaction logs', () => dbRunner({
			skipOpen: true
		}, async ({ db, dbPath }) => {
			await mkdir(join(dbPath, 'transaction_logs', 'foo'), { recursive: true });
			await writeFile(join(dbPath, 'transaction_logs', 'foo', 'foo.1.txnlog'), '');

			db.open();

			expect(db.listLogs()).toEqual(['foo']);

			const fooLog = db.useLog('foo');
			expect(fooLog).toBeDefined();

			const barLog = db.useLog('bar');
			expect(barLog).toBeDefined();
			expect(barLog).not.toBe(fooLog);

			const fooLog2 = db.useLog('foo');
			expect(fooLog2).toBe(fooLog);

			expect(db.listLogs()).toEqual(['bar', 'foo']);
		}));

		it('should support numeric log names', () => dbRunner(async ({ db }) => {
			db.open();

			expect(db.listLogs()).toEqual([]);

			const fooLog = db.useLog(612);
			expect(fooLog).toBeDefined();

			const fooLog2 = db.useLog(612);
			expect(fooLog2).toBe(fooLog);

			expect(db.listLogs()).toEqual(['612']);
		}));

		(globalThis.gc ? it : it.skip)('should cleanup transaction log instance on GC', () => dbRunner(async ({ db }) => {
			let weakRef: WeakRef<TransactionLog> | undefined;

			await new Promise<void>((resolve) => {
				const log = db.useLog('foo');
				weakRef = new WeakRef(log);
				resolve();
			});

			assert(weakRef);
			assert(globalThis.gc);

			// this is flaky
			const until = Date.now() + 3000;
			while (Date.now() < until) {
				globalThis.gc();
				await delay(250);
				globalThis.gc();
				await delay(250);
				if (!weakRef.deref()) {
					break;
				}
			}

			expect(weakRef.deref()).toBeUndefined();
		}));

		it('should error if log already bound to a transaction', () => dbRunner(async ({ db }) => {
			const log1 = db.useLog('log1');
			const log2 = db.useLog('log2');
			await db.transaction(async (txn) => {
				log1.addEntry(Buffer.from('hello'), txn.id);
				log1.addEntry(Buffer.from('world'), txn.id);
				expect(() => log2.addEntry(Buffer.from('nope'), txn.id)).toThrowError(new Error('Log already bound to a transaction'));
			});

			await db.transaction(async (txn) => {
				txn.useLog('log3');
				txn.useLog('log3'); // do it twice
				expect(() => txn.useLog('log4')).toThrowError(new Error('Log already bound to a transaction'));
			});
		}));
	});
	describe('getSequencedLogs()/getMemoryMapOfFile', () => {
		it('should get a list of sequence files and get a memory map', () => dbRunner(async ({ db, dbPath }) => {
			const log = db.useLog('foo-seq');
			const value = Buffer.alloc(10, 'a');

			await db.transaction(async (txn) => {
				log.addEntry(value, txn.id);
			});
			const positionBuffer = log.getLastCommittedPosition();
			const dataView = new DataView(positionBuffer.buffer);
			expect(dataView.getUint32(0)).toBeGreaterThan(10);
			const sequenceNumber = dataView.getUint32(1);
			expect(sequenceNumber).toBe(1);

			const buffer = log.getMemoryMapOfFile(1);
			expect(buffer.length).toBe(0x1000000);
			//expect(buffer.slice(0, 4).toString()).toBe('WOOF');
		}));
	});
	describe('getRange() from TransactionLogReader', () => {
		it('should query a transaction log', () => dbRunner(async ({ db, dbPath }) => {
			const log = db.useLog('foo');
			const value = Buffer.alloc(10, 'a');
			const startTime = Date.now() - 1000;
			await db.transaction(async (txn) => {
				log.addEntry(value, txn.id);
			});

			const logReader = new TransactionLogReader(log);
			const queryIterable = logReader.query({ start: startTime, end: Date.now() });
			const queryResults = Array.from(queryIterable);
			expect(queryResults.length).toBe(1);
		}));
		it('should query a transaction log with multiple log instances', () => dbRunner(async ({ db, dbPath }) => {
			const log = db.useLog('foo');
			const value = Buffer.alloc(10, 'a');
			const startTime = Date.now() - 1000;
			await db.transaction(async (txn) => {
				log.addEntry(value, txn.id);
			});
			const log2 = db.useLog('foo');

			const logReader = new TransactionLogReader(log);
			let queryResults = Array.from(logReader.query({ start: startTime, end: Date.now() }));
			expect(queryResults.length).toBe(1);
			const logReader2 = new TransactionLogReader(log2);
			const logReader3 = new TransactionLogReader(log2);
			queryResults = Array.from(logReader2.query({ start: startTime, end: Date.now() }));
			expect(queryResults.length).toBe(1);
			queryResults = Array.from(logReader3.query({ start: startTime, end: Date.now() }));
			expect(queryResults.length).toBe(1);
		}));
		it('should query a transaction log after re-opening database', () => dbRunner(async ({ db, dbPath }) => {
			let log = db.useLog('foo');
			const value = Buffer.alloc(10, 'a');
			const startTime = Date.now() - 1000;
			await db.transaction(async (txn) => {
				log.addEntry(value, txn.id);
			});
			const logReader = new TransactionLogReader(log);
			let queryResults = Array.from(logReader.query({ start: startTime, end: Date.now() }));
			expect(queryResults.length).toBe(1);
			db.close();
			db = RocksDatabase.open(dbPath);
			let log2 = db.useLog('foo');
			let logReader2 = new TransactionLogReader(log2);
			let queryResults2 = Array.from(logReader2.query({ start: startTime, end: Date.now(), readUncommitted: true }));
			expect(queryResults2.length).toBe(1);
			queryResults = Array.from(logReader.query({ start: startTime, end: Date.now() }));
			expect(queryResults.length).toBe(1);

		}));
	});
	describe('addEntry()', () => {
		it('should add a single small entry within a single block', () => dbRunner(async ({ db, dbPath }) => {
			const log = db.useLog('foo');
			const value = Buffer.alloc(10, 'a');

			await db.transaction(async (txn) => {
				log.addEntry(value, txn.id);
			});

			const logPath = join(dbPath, 'transaction_logs', 'foo', 'foo.1.txnlog');
			const info = parseTransactionLog(logPath);
			expect(info.size).toBe(TRANSACTION_LOG_FILE_HEADER_SIZE + TRANSACTION_LOG_ENTRY_HEADER_SIZE + 10);
			expect(info.version).toBe(1);
			expect(info.entries.length).toBe(1);
			expect(info.entries[0].timestamp).toBeGreaterThanOrEqual(Date.now() - 1000);
			expect(info.entries[0].length).toBe(10);
			expect(info.entries[0].data).toEqual(value);
		}));

		it('should add multiple small entries within a single file', () => dbRunner(async ({ db, dbPath }) => {
			const log = db.useLog('foo');
			const valueA = Buffer.alloc(10, 'a');
			const valueB = Buffer.alloc(10, 'b');
			const valueC = Buffer.alloc(10, 'c');
			const startTime = Date.now() - 1000;

			await db.transaction(async (txn) => {
				log.addEntry(valueA, txn.id);
				log.addEntry(valueB, txn.id);
				log.addEntry(valueC, txn.id);
			});

			const logPath = join(dbPath, 'transaction_logs', 'foo', 'foo.1.txnlog');
			const info = parseTransactionLog(logPath);
			expect(info.size).toBe(TRANSACTION_LOG_FILE_HEADER_SIZE + (TRANSACTION_LOG_ENTRY_HEADER_SIZE + 10) * 3);
			expect(info.version).toBe(1);
			expect(info.entries.length).toBe(3);
			expect(info.entries[0].timestamp).toBeGreaterThanOrEqual(Date.now() - 1000);
			expect(info.entries[0].length).toBe(10);
			expect(info.entries[0].data).toEqual(valueA);
			expect(info.entries[1].timestamp).toBeGreaterThanOrEqual(Date.now() - 1000);
			expect(info.entries[1].length).toBe(10);
			expect(info.entries[1].data).toEqual(valueB);
			expect(info.entries[2].timestamp).toBeGreaterThanOrEqual(Date.now() - 1000);
			expect(info.entries[2].length).toBe(10);
			expect(info.entries[2].data).toEqual(valueC);

			const logReader = new TransactionLogReader(log);
			const queryResults = Array.from(logReader.query({ start: startTime, end: Date.now() }));
			expect(queryResults.length).toBe(3);
			expect(queryResults[0].data).toEqual(valueA);
			expect(queryResults[1].data).toEqual(valueB);
			expect(queryResults[2].data).toEqual(valueC);
		}));

		it('should rotate to next sequence number', () => dbRunner({
			dbOptions: [{ transactionLogMaxSize: 1000 }],
		}, async ({ db, dbPath }) => {
			const log = db.useLog('foo');
			const value = Buffer.alloc(100, 'a');
			const startTime = Date.now() - 1000;

			for (let i = 0; i < 20; i++) {
				await db.transaction(async (txn) => {
					log.addEntry(value, txn.id);
<<<<<<< HEAD
				}
			});

			const logPath = join(dbPath, 'transaction_logs', 'foo', 'foo.1.txnlog');
			const info = parseTransactionLog(logPath);
			// padding bytes: some blocks need padding when skipping to avoid splitting transaction headers
			const paddingBytes = 8; // 2 blocks with 4 bytes of padding each (blocks 12 and 25)
			expect(info.size).toBe(FILE_HEADER_SIZE + (BLOCK_HEADER_SIZE * 28) + (TXN_HEADER_SIZE + 100) * 1000 + paddingBytes);
			expect(info.version).toBe(1);
			expect(info.blockSize).toBe(4096);
			expect(info.blockCount).toBe(28);
			expect(info.entries.length).toBe(1000);

			const logReader = new TransactionLogReader(log);
			const queryResults = Array.from(logReader.query({ start: startTime, end: Date.now() }));
			expect(queryResults.length).toBe(1000);
			expect(queryResults[0].data).toEqual(value);
			expect(queryResults[1].data).toEqual(value);
			expect(queryResults[900].data).toEqual(value);
		}));

		it('should add a large entry across two blocks', () => dbRunner({
			dbOptions: [{ transactionLogMaxSize: 10000 }]
		}, async ({ db, dbPath }) => {
			const log = db.useLog('foo');
			const value = Buffer.alloc(5000, 'a');

			await db.transaction(async (txn) => {
				log.addEntry(value, txn.id);
			});

			const logPath = join(dbPath, 'transaction_logs', 'foo', 'foo.1.txnlog');
			const info = parseTransactionLog(logPath);
			expect(info.size).toBe(FILE_HEADER_SIZE + (BLOCK_HEADER_SIZE * 2) + TXN_HEADER_SIZE + 5000);
			expect(info.version).toBe(1);
			expect(info.blockSize).toBe(4096);
			expect(info.blockCount).toBe(2);
			expect(info.blocks.length).toBe(2);
			expect(info.blocks[0].startTimestamp).toBeGreaterThanOrEqual(Date.now() - 1000);
			expect(info.blocks[0].flags).toBe(0);
			expect(info.blocks[0].dataOffset).toBe(0);
			expect(info.blocks[1].startTimestamp).toBeGreaterThanOrEqual(Date.now() - 1000);
			expect(info.blocks[1].flags).toBe(CONTINUATION_FLAG);
			expect(info.blocks[1].dataOffset).toBe(0);
			expect(info.entries.length).toBe(1);
			expect(info.entries[0].timestamp).toBeGreaterThanOrEqual(Date.now() - 1000);
			expect(info.entries[0].length).toBe(5000);
			expect(info.entries[0].data).toEqual(value);
		}));

		it('should add an extra large entry across three blocks', () => dbRunner(async ({ db, dbPath }) => {
			const log = db.useLog('foo');
			const value = Buffer.alloc(10000, 'a');

			await db.transaction(async (txn) => {
				log.addEntry(value, txn.id);
			});

			const logPath = join(dbPath, 'transaction_logs', 'foo', 'foo.1.txnlog');
			const info = parseTransactionLog(logPath);
			expect(info.size).toBe(FILE_HEADER_SIZE + (BLOCK_HEADER_SIZE * 3) + TXN_HEADER_SIZE + 10000);
			expect(info.version).toBe(1);
			expect(info.blockSize).toBe(4096);
			expect(info.blockCount).toBe(3);
			expect(info.blocks.length).toBe(3);
			expect(info.blocks[0].startTimestamp).toBeGreaterThanOrEqual(Date.now() - 1000);
			expect(info.blocks[0].flags).toBe(0);
			expect(info.blocks[0].dataOffset).toBe(0);
			expect(info.blocks[1].startTimestamp).toBeGreaterThanOrEqual(Date.now() - 1000);
			expect(info.blocks[1].flags).toBe(CONTINUATION_FLAG);
			expect(info.blocks[1].dataOffset).toBe(0);
			expect(info.blocks[2].startTimestamp).toBeGreaterThanOrEqual(Date.now() - 1000);
			expect(info.blocks[2].flags).toBe(CONTINUATION_FLAG);
			expect(info.blocks[2].dataOffset).toBe(0);
			expect(info.entries.length).toBe(1);
			expect(info.entries[0].timestamp).toBeGreaterThanOrEqual(Date.now() - 1000);
			expect(info.entries[0].length).toBe(10000);
			expect(info.entries[0].data).toEqual(value);
		}));

		it('should add a small entry and a large entry across two blocks', () => dbRunner(async ({ db, dbPath }) => {
			const log = db.useLog('foo');
			const valueA = Buffer.alloc(10, 'a');
			const valueB = Buffer.alloc(5000, 'b');

			await db.transaction(async (txn) => {
				log.addEntry(valueA, txn.id);
				log.addEntry(valueB, txn.id);
			});

			const logPath = join(dbPath, 'transaction_logs', 'foo', 'foo.1.txnlog');
			const info = parseTransactionLog(logPath);
			expect(info.size).toBe(FILE_HEADER_SIZE + (BLOCK_HEADER_SIZE * 2) + (TXN_HEADER_SIZE + 10) + (TXN_HEADER_SIZE + 5000));
			expect(info.version).toBe(1);
			expect(info.blockSize).toBe(4096);
			expect(info.blockCount).toBe(2);
			expect(info.blocks.length).toBe(2);

			expect(info.blocks[0].startTimestamp).toBeGreaterThanOrEqual(Date.now() - 1000);
			expect(info.blocks[0].flags).toBe(0);
			expect(info.blocks[0].dataOffset).toBe(0);
			expect(info.blocks[1].startTimestamp).toBeGreaterThanOrEqual(Date.now() - 1000);
			expect(info.blocks[1].flags).toBe(CONTINUATION_FLAG);
			expect(info.blocks[1].dataOffset).toBe(0);

			expect(info.entries.length).toBe(2);
			expect(info.entries[0].timestamp).toBeGreaterThanOrEqual(Date.now() - 1000);
			expect(info.entries[0].length).toBe(10);
			expect(info.entries[0].data).toEqual(valueA);
			expect(info.entries[1].timestamp).toBeGreaterThanOrEqual(Date.now() - 1000);
			expect(info.entries[1].length).toBe(5000);
			expect(info.entries[1].data).toEqual(valueB);
		}));
=======
				});
			}
>>>>>>> a33e2197

			const logStorePath = join(dbPath, 'transaction_logs', 'foo');
			const logFiles = await readdir(logStorePath);
			expect(logFiles.sort()).toEqual(['foo.1.txnlog', 'foo.2.txnlog', 'foo.3.txnlog']);

			const log1Path = join(dbPath, 'transaction_logs', 'foo', 'foo.1.txnlog');
			const log2Path = join(dbPath, 'transaction_logs', 'foo', 'foo.2.txnlog');
			const log3Path = join(dbPath, 'transaction_logs', 'foo', 'foo.3.txnlog');
			const info1 = parseTransactionLog(log1Path);
			const info2 = parseTransactionLog(log2Path);
			const info3 = parseTransactionLog(log3Path);

			expect(info1.size).toBe(TRANSACTION_LOG_FILE_HEADER_SIZE + (TRANSACTION_LOG_ENTRY_HEADER_SIZE + 100) * 8);
			expect(info1.entries.length).toBe(8);
			for (const { length, data } of info1.entries) {
				expect(length).toBe(100);
				expect(data).toEqual(value);
			}

			expect(info2.size).toBe(TRANSACTION_LOG_FILE_HEADER_SIZE + (TRANSACTION_LOG_ENTRY_HEADER_SIZE + 100) * 8);
			expect(info2.entries.length).toBe(8);
			for (const { length, data } of info2.entries) {
				expect(length).toBe(100);
				expect(data).toEqual(value);
			}

			expect(info3.size).toBe(TRANSACTION_LOG_FILE_HEADER_SIZE + (TRANSACTION_LOG_ENTRY_HEADER_SIZE + 100) * 4);
			expect(info3.entries.length).toBe(4);
			for (const { length, data } of info3.entries) {
				expect(length).toBe(100);
				expect(data).toEqual(value);
			}
		}));

		it('should allow unlimited transaction log size', () => dbRunner({
			dbOptions: [{ transactionLogMaxSize: 0 }],
		}, async ({ db, dbPath }) => {
			const log = db.useLog('foo');
			const value = Buffer.alloc(10000, 'a');

			for (let i = 0; i < 2000; i++) {
				await db.transaction(async (txn) => {
					log.addEntry(value, txn.id);
				});
			}

			const totalSize = TRANSACTION_LOG_FILE_HEADER_SIZE + (TRANSACTION_LOG_ENTRY_HEADER_SIZE + 10000) * 2000;
			const logStorePath = join(dbPath, 'transaction_logs', 'foo');
			const logFiles = await readdir(logStorePath);
			expect(logFiles).toEqual(['foo.1.txnlog']);
			expect(statSync(join(dbPath, 'transaction_logs', 'foo', 'foo.1.txnlog')).size).toBe(totalSize);
		}));

		it('should not commit the log if the transaction is aborted', () => dbRunner(async ({ db, dbPath }) => {
			const log = db.useLog('foo');
			const value = Buffer.alloc(100, 'a');

			await db.transaction(async (txn) => {
				log.addEntry(value, txn.id);
				txn.abort();
			});

			const logPath = join(dbPath, 'transaction_logs', 'foo', 'foo.1.txnlog');
			expect(existsSync(logPath)).toBe(false);
		}));

		it('should add multiple entries from separate transactions', () => dbRunner(async ({ db, dbPath }) => {
			const log = db.useLog('foo');
			const valueA = Buffer.alloc(10, 'a');
			const valueB = Buffer.alloc(10, 'b');

			await db.transaction(async (txn) => {
				log.addEntry(valueA, txn.id);
			});

			await db.transaction(async (txn) => {
				log.addEntry(valueB, txn.id);
			});

			const logPath = join(dbPath, 'transaction_logs', 'foo', 'foo.1.txnlog');
			const info = parseTransactionLog(logPath);
			expect(info.size).toBe(TRANSACTION_LOG_FILE_HEADER_SIZE + (TRANSACTION_LOG_ENTRY_HEADER_SIZE + 10) * 2);
			expect(info.version).toBe(1);
			expect(info.entries.length).toBe(2);
			expect(info.entries[0].timestamp).toBeGreaterThanOrEqual(Date.now() - 1000);
			expect(info.entries[0].length).toBe(10);
			expect(info.entries[0].data).toEqual(valueA);
			expect(info.entries[1].timestamp).toBeGreaterThanOrEqual(Date.now() - 1000);
			expect(info.entries[1].length).toBe(10);
			expect(info.entries[1].data).toEqual(valueB);
		}));

		it('should rotate if not enough room for the next transaction header', () => dbRunner({
			dbOptions: [{ transactionLogMaxSize: 1000 }],
		}, async ({ db, dbPath }) => {
			const log = db.useLog('foo');

			for (let i = 0; i < 2; i++) {
				await db.transaction(async (txn) => {
					log.addEntry(Buffer.alloc(990, 'a'), txn.id);
				});
			}

			const logStorePath = join(dbPath, 'transaction_logs', 'foo');
			const logFiles = await readdir(logStorePath);
			expect(logFiles.sort()).toEqual(['foo.1.txnlog', 'foo.2.txnlog']);

			const log1Path = join(dbPath, 'transaction_logs', 'foo', 'foo.1.txnlog');
			const log2Path = join(dbPath, 'transaction_logs', 'foo', 'foo.2.txnlog');
			const info1 = parseTransactionLog(log1Path);
			const info2 = parseTransactionLog(log2Path);

			expect(info1.size).toBe(TRANSACTION_LOG_FILE_HEADER_SIZE + TRANSACTION_LOG_ENTRY_HEADER_SIZE + 990);
			expect(info1.entries.length).toBe(1);
			expect(info1.entries[0].length).toBe(990);
			expect(info1.entries[0].data).toEqual(Buffer.alloc(990, 'a'));

			expect(info2.size).toBe(TRANSACTION_LOG_FILE_HEADER_SIZE + TRANSACTION_LOG_ENTRY_HEADER_SIZE + 990);
			expect(info2.entries.length).toBe(1);
			expect(info2.entries[0].length).toBe(990);
			expect(info2.entries[0].data).toEqual(Buffer.alloc(990, 'a'));
		}));

		it('should rotate if room for the transaction header, but not the entry', () => dbRunner({
			dbOptions: [{ transactionLogMaxSize: 1000 }],
		}, async ({ db, dbPath }) => {
			const log = db.useLog('foo');

			// fill up the first file with just enough space for the next
			// transaction header
			const targetSize = 1000 - TRANSACTION_LOG_ENTRY_HEADER_SIZE;
			const targetData = Buffer.alloc(targetSize, 'a');
			await db.transaction(async (txn) => {
				log.addEntry(targetData, txn.id);
			});

			// add a second entry which writes the header to the first file and
			// continues in the second file
			await db.transaction(async (txn) => {
				log.addEntry(Buffer.alloc(100, 'a'), txn.id);
			});

			const logStorePath = join(dbPath, 'transaction_logs', 'foo');
			const logFiles = await readdir(logStorePath);
			expect(logFiles.sort()).toEqual(['foo.1.txnlog', 'foo.2.txnlog']);

			const log1Path = join(dbPath, 'transaction_logs', 'foo', 'foo.1.txnlog');
			const log2Path = join(dbPath, 'transaction_logs', 'foo', 'foo.2.txnlog');
			const info1 = parseTransactionLog(log1Path);
			const info2 = parseTransactionLog(log2Path);

			expect(info1.size).toBe(TRANSACTION_LOG_FILE_HEADER_SIZE + TRANSACTION_LOG_ENTRY_HEADER_SIZE + targetSize);
			expect(info1.entries.length).toBe(1);
			expect(info1.entries[0].length).toBe(targetSize);
			expect(info1.entries[0].data).toEqual(targetData);

			expect(info2.size).toBe(TRANSACTION_LOG_FILE_HEADER_SIZE + TRANSACTION_LOG_ENTRY_HEADER_SIZE + 100);
			expect(info2.entries.length).toBe(1);
			expect(info2.entries[0].length).toBe(100);
			expect(info2.entries[0].data).toEqual(Buffer.alloc(100, 'a'));
		}));

		it('should write to same log from multiple workers', () => dbRunner(async ({ db, dbPath }) => {
			const worker = new Worker(
				createWorkerBootstrapScript('./test/workers/transaction-log-worker.mts'),
				{
					eval: true,
					workerData: {
						path: dbPath,
					}
				}
			);

			let resolver = withResolvers<void>();

			await new Promise<void>((resolve, reject) => {
				worker.on('error', reject);
				worker.on('message', event => {
					try {
						if (event.started) {
							resolve();
						} else if (event.done) {
							resolver.resolve();
						}
					} catch (error) {
						reject(error);
					}
				});
				worker.on('exit', () => resolver.resolve());
			});

			worker.postMessage({ addManyEntries: true, count: 1000 });

			for (let i = 0; i < 1000; i++) {
				const log = db.useLog('foo');
				await db.transaction(async (txn) => {
					log.addEntry(Buffer.from('hello'), txn.id);
				});
				if (i > 0 && i % 10 === 0) {
					db.purgeLogs({ destroy: true });
				}
			}

			await resolver.promise;

			resolver = withResolvers<void>();
			worker.postMessage({ close: true });

			if (process.versions.deno) {
				// deno doesn't emit an `exit` event when the worker quits, but
				// `terminate()` will trigger the `exit` event
				await delay(100);
				worker.terminate();
			}

			await resolver.promise;
		}), 60000);

		// it('should rotate if file exceeds max age threshold', () => dbRunner({
		// 	dbOptions: [{ transactionLogRetention: 1000 }],
		// }, async ({ db, dbPath }) => {
		// 	// TODO
		// }));

		// it('should append to existing log file', () => dbRunner({
		// 	dbOptions: [{ transactionLogRetention: 1000 }],
		// }, async ({ db, dbPath }) => {
		// 	// TODO: add log, close db, open db, add log
		// }));

		it('should error if the log name is invalid', () => dbRunner(async ({ db }) => {
			expect(() => db.useLog(undefined as any)).toThrowError(new TypeError('Log name must be a string or number'));
			expect(() => db.useLog([] as any)).toThrowError(new TypeError('Log name must be a string or number'));
			await expect(db.transaction(txn => txn.useLog(undefined as any))).rejects.toThrowError(new TypeError('Log name must be a string or number'));
		}));

		it('should error if entry data is invalid', () => dbRunner(async ({ db }) => {
			const log = db.useLog('foo');
			await db.transaction(async (txn) => {
				expect(() => log.addEntry(undefined as any, txn.id)).toThrowError(new TypeError('Invalid log entry, expected a Buffer or ArrayBuffer'));
				expect(() => log.addEntry([] as any, txn.id)).toThrowError(new TypeError('Invalid log entry, expected a Buffer or ArrayBuffer'));
			});
		}));

		it('should error if transaction id is invalid', () => dbRunner(async ({ db }) => {
			const log = db.useLog('foo');
			await db.transaction(async (_txn) => {
				expect(() => log.addEntry(Buffer.from('hello'), undefined as any)).toThrowError(new TypeError('Missing argument, transaction id is required'));
				expect(() => log.addEntry(Buffer.from('hello'), [] as any)).toThrowError(new TypeError('Invalid argument, transaction id must be a non-negative integer'));
			});
		}));
	});

	describe('purgeLogs', () => {
		it('should purge all transaction log files', () => dbRunner({
			skipOpen: true
		}, async ({ db, dbPath }) => {
			const logDirectory = join(dbPath, 'transaction_logs', 'foo');
			const logFile = join(logDirectory, 'foo.1.txnlog');
			await mkdir(logDirectory, { recursive: true });
			await writeFile(logFile, '');
			expect(existsSync(logFile)).toBe(true);

			db.open();
			expect(db.listLogs()).toEqual(['foo']);
			expect(existsSync(logFile)).toBe(true);
			expect(db.purgeLogs({ destroy: true })).toEqual([logFile]);
			expect(existsSync(logDirectory)).toBe(false);
		}));

		it('should destroy a specific transaction log file', () => dbRunner({
			skipOpen: true
		}, async ({ db, dbPath }) => {
			const fooLogDirectory = join(dbPath, 'transaction_logs', 'foo');
			const fooLogFile = join(fooLogDirectory, 'foo.1.txnlog');
			await mkdir(fooLogDirectory, { recursive: true });
			await writeFile(fooLogFile, '');

			const barLogDirectory = join(dbPath, 'transaction_logs', 'bar');
			const barLogFile = join(barLogDirectory, 'bar.1.txnlog');
			await mkdir(barLogDirectory, { recursive: true });
			await writeFile(barLogFile, '');

			db.open();
			expect(db.listLogs().sort()).toEqual(['bar', 'foo']);
			expect(existsSync(fooLogFile)).toBe(true);
			expect(existsSync(barLogFile)).toBe(true);
			expect(db.purgeLogs({ destroy: true, name: 'foo' })).toEqual([fooLogFile]);
			expect(db.listLogs().sort()).toEqual(['bar']);
			expect(existsSync(fooLogFile)).toBe(false);
			expect(existsSync(fooLogDirectory)).toBe(false);
			expect(existsSync(barLogFile)).toBe(true);
			expect(existsSync(barLogDirectory)).toBe(true);
		}));

		it('should purge old log file on load', () => dbRunner({
			skipOpen: true
		}, async ({ db, dbPath }) => {
			const logDirectory = join(dbPath, 'transaction_logs', 'foo');
			const logFile = join(logDirectory, 'foo.1.txnlog');
			await mkdir(logDirectory, { recursive: true });
			await writeFile(logFile, '');

			const oneWeekAgo = new Date(Date.now() - 7 * 24 * 60 * 60 * 1000);
			await utimes(logFile, oneWeekAgo, oneWeekAgo);

			db.open();
			expect(db.listLogs()).toEqual(['foo']);
			expect(existsSync(logFile)).toBe(false);
		}));
	});
});<|MERGE_RESOLUTION|>--- conflicted
+++ resolved
@@ -236,128 +236,18 @@
 			for (let i = 0; i < 20; i++) {
 				await db.transaction(async (txn) => {
 					log.addEntry(value, txn.id);
-<<<<<<< HEAD
-				}
-			});
-
-			const logPath = join(dbPath, 'transaction_logs', 'foo', 'foo.1.txnlog');
-			const info = parseTransactionLog(logPath);
-			// padding bytes: some blocks need padding when skipping to avoid splitting transaction headers
-			const paddingBytes = 8; // 2 blocks with 4 bytes of padding each (blocks 12 and 25)
-			expect(info.size).toBe(FILE_HEADER_SIZE + (BLOCK_HEADER_SIZE * 28) + (TXN_HEADER_SIZE + 100) * 1000 + paddingBytes);
-			expect(info.version).toBe(1);
-			expect(info.blockSize).toBe(4096);
-			expect(info.blockCount).toBe(28);
-			expect(info.entries.length).toBe(1000);
-
+				});
+			}
+
+			const logStorePath = join(dbPath, 'transaction_logs', 'foo');
+			const logFiles = await readdir(logStorePath);
+			expect(logFiles.sort()).toEqual(['foo.1.txnlog', 'foo.2.txnlog', 'foo.3.txnlog']);
 			const logReader = new TransactionLogReader(log);
 			const queryResults = Array.from(logReader.query({ start: startTime, end: Date.now() }));
 			expect(queryResults.length).toBe(1000);
 			expect(queryResults[0].data).toEqual(value);
 			expect(queryResults[1].data).toEqual(value);
 			expect(queryResults[900].data).toEqual(value);
-		}));
-
-		it('should add a large entry across two blocks', () => dbRunner({
-			dbOptions: [{ transactionLogMaxSize: 10000 }]
-		}, async ({ db, dbPath }) => {
-			const log = db.useLog('foo');
-			const value = Buffer.alloc(5000, 'a');
-
-			await db.transaction(async (txn) => {
-				log.addEntry(value, txn.id);
-			});
-
-			const logPath = join(dbPath, 'transaction_logs', 'foo', 'foo.1.txnlog');
-			const info = parseTransactionLog(logPath);
-			expect(info.size).toBe(FILE_HEADER_SIZE + (BLOCK_HEADER_SIZE * 2) + TXN_HEADER_SIZE + 5000);
-			expect(info.version).toBe(1);
-			expect(info.blockSize).toBe(4096);
-			expect(info.blockCount).toBe(2);
-			expect(info.blocks.length).toBe(2);
-			expect(info.blocks[0].startTimestamp).toBeGreaterThanOrEqual(Date.now() - 1000);
-			expect(info.blocks[0].flags).toBe(0);
-			expect(info.blocks[0].dataOffset).toBe(0);
-			expect(info.blocks[1].startTimestamp).toBeGreaterThanOrEqual(Date.now() - 1000);
-			expect(info.blocks[1].flags).toBe(CONTINUATION_FLAG);
-			expect(info.blocks[1].dataOffset).toBe(0);
-			expect(info.entries.length).toBe(1);
-			expect(info.entries[0].timestamp).toBeGreaterThanOrEqual(Date.now() - 1000);
-			expect(info.entries[0].length).toBe(5000);
-			expect(info.entries[0].data).toEqual(value);
-		}));
-
-		it('should add an extra large entry across three blocks', () => dbRunner(async ({ db, dbPath }) => {
-			const log = db.useLog('foo');
-			const value = Buffer.alloc(10000, 'a');
-
-			await db.transaction(async (txn) => {
-				log.addEntry(value, txn.id);
-			});
-
-			const logPath = join(dbPath, 'transaction_logs', 'foo', 'foo.1.txnlog');
-			const info = parseTransactionLog(logPath);
-			expect(info.size).toBe(FILE_HEADER_SIZE + (BLOCK_HEADER_SIZE * 3) + TXN_HEADER_SIZE + 10000);
-			expect(info.version).toBe(1);
-			expect(info.blockSize).toBe(4096);
-			expect(info.blockCount).toBe(3);
-			expect(info.blocks.length).toBe(3);
-			expect(info.blocks[0].startTimestamp).toBeGreaterThanOrEqual(Date.now() - 1000);
-			expect(info.blocks[0].flags).toBe(0);
-			expect(info.blocks[0].dataOffset).toBe(0);
-			expect(info.blocks[1].startTimestamp).toBeGreaterThanOrEqual(Date.now() - 1000);
-			expect(info.blocks[1].flags).toBe(CONTINUATION_FLAG);
-			expect(info.blocks[1].dataOffset).toBe(0);
-			expect(info.blocks[2].startTimestamp).toBeGreaterThanOrEqual(Date.now() - 1000);
-			expect(info.blocks[2].flags).toBe(CONTINUATION_FLAG);
-			expect(info.blocks[2].dataOffset).toBe(0);
-			expect(info.entries.length).toBe(1);
-			expect(info.entries[0].timestamp).toBeGreaterThanOrEqual(Date.now() - 1000);
-			expect(info.entries[0].length).toBe(10000);
-			expect(info.entries[0].data).toEqual(value);
-		}));
-
-		it('should add a small entry and a large entry across two blocks', () => dbRunner(async ({ db, dbPath }) => {
-			const log = db.useLog('foo');
-			const valueA = Buffer.alloc(10, 'a');
-			const valueB = Buffer.alloc(5000, 'b');
-
-			await db.transaction(async (txn) => {
-				log.addEntry(valueA, txn.id);
-				log.addEntry(valueB, txn.id);
-			});
-
-			const logPath = join(dbPath, 'transaction_logs', 'foo', 'foo.1.txnlog');
-			const info = parseTransactionLog(logPath);
-			expect(info.size).toBe(FILE_HEADER_SIZE + (BLOCK_HEADER_SIZE * 2) + (TXN_HEADER_SIZE + 10) + (TXN_HEADER_SIZE + 5000));
-			expect(info.version).toBe(1);
-			expect(info.blockSize).toBe(4096);
-			expect(info.blockCount).toBe(2);
-			expect(info.blocks.length).toBe(2);
-
-			expect(info.blocks[0].startTimestamp).toBeGreaterThanOrEqual(Date.now() - 1000);
-			expect(info.blocks[0].flags).toBe(0);
-			expect(info.blocks[0].dataOffset).toBe(0);
-			expect(info.blocks[1].startTimestamp).toBeGreaterThanOrEqual(Date.now() - 1000);
-			expect(info.blocks[1].flags).toBe(CONTINUATION_FLAG);
-			expect(info.blocks[1].dataOffset).toBe(0);
-
-			expect(info.entries.length).toBe(2);
-			expect(info.entries[0].timestamp).toBeGreaterThanOrEqual(Date.now() - 1000);
-			expect(info.entries[0].length).toBe(10);
-			expect(info.entries[0].data).toEqual(valueA);
-			expect(info.entries[1].timestamp).toBeGreaterThanOrEqual(Date.now() - 1000);
-			expect(info.entries[1].length).toBe(5000);
-			expect(info.entries[1].data).toEqual(valueB);
-		}));
-=======
-				});
-			}
->>>>>>> a33e2197
-
-			const logStorePath = join(dbPath, 'transaction_logs', 'foo');
-			const logFiles = await readdir(logStorePath);
-			expect(logFiles.sort()).toEqual(['foo.1.txnlog', 'foo.2.txnlog', 'foo.3.txnlog']);
 
 			const log1Path = join(dbPath, 'transaction_logs', 'foo', 'foo.1.txnlog');
 			const log2Path = join(dbPath, 'transaction_logs', 'foo', 'foo.2.txnlog');
