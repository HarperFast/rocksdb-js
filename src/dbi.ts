import { when, withResolvers, type MaybePromise } from './util.js';
import type { NativeTransaction, PurgeLogsOptions } from './load-binding.js';
import type { Context, GetOptions, PutOptions, Store } from './store.js';
import type { BufferWithDataView, Key } from './encoding.js';
import type { Transaction } from './transaction.js';

export interface RocksDBOptions {
	/**
	 * When `true`, RocksDB will do some enhancements for prefetching the data.
	 * Defaults to `true`. Note that RocksDB defaults this to `false`.
	 */
	adaptiveReadahead?: boolean;

	/**
	 * When `true`, RocksDB will prefetch some data async and apply it if reads
	 * are sequential and its internal automatic prefetching. Defaults to
	 * `true`. Note that RocksDB defaults this to `false`.
	 */
	asyncIO?: boolean;

	/**
	 * When `true`, RocksDB will auto-tune the readahead size during scans
	 * internally based on the block cache data when block caching is enabled,
	 * an end key (e.g. upper bound) is set, and prefix is the same as the start
	 * key. Defaults to `true`.
	 */
	autoReadaheadSize?: boolean;

	/**
	 * When `true`, after the iterator is closed, a background job is scheduled
	 * to flush the job queue and delete obsolete files. Defaults to `true`.
	 * Note that RocksDB defaults this to `false`.
	 */
	backgroundPurgeOnIteratorCleanup?: boolean;

	/**
	 * When `true`, the iterator will fill the block cache. Filling the block
	 * cache is not desirable for bulk scans and could impact eviction order.
	 * Defaults to `false`. Note that RocksDB defaults this to `true`.
	 */
	fillCache?: boolean;

	/**
	 * The RocksDB readahead size. RocksDB does auto-readahead for iterators
	 * when there is more than two reads for a table file. The readahead
	 * starts at 8KB and doubles on every additional read up to 256KB. This
	 * option can help if most of the range scans are large and if a larger
	 * readahead than that enabled by auto-readahead is needed. Using a large
	 * readahead size (> 2MB) can typically improve the performance of forward
	 * iteration on spinning disks. Defaults to `0`.
	 */
	readaheadSize?: number;

	/**
	 * When `true`, creates a "tailing iterator" which is a special iterator
	 * that has a view of the complete database including newly added data and
	 * is optimized for sequential reads. This will return records that were
	 * inserted into the database after the creation of the iterator. Defaults
	 * to `false`.
	 */
	tailing?: boolean;
}

export interface RangeOptions extends RocksDBOptions {
	/**
	 * The range end key, otherwise known as the "upper bound". Defaults to
	 * the last key in the database.
	 */
	end?: Key | Uint8Array;

	/**
	 * When `true`, the iterator will exclude the first key if it matches the start key.
	 * Defaults to `false`.
	 */
	exclusiveStart?: boolean;

	/**
	 * When `true`, the iterator will include the last key if it matches the end
	 * key. Defaults to `false`.
	 */
	inclusiveEnd?: boolean;

	/**
	 * The range start key, otherwise known as the "lower bound". Defaults to
	 * the first key in the database.
	 */
	start?: Key | Uint8Array;
}

export interface IteratorOptions extends RangeOptions {
	// decoder?: (value: any) => any,

	// exactMatch?: boolean;

	// limit?: number;

	/**
	 * A specific key to match which may result in zero, one, or many values.
	 */
	key?: Key;

	// offset?: number;

	/**
	 * When `true`, only returns the number of values for the given query.
	 */
	onlyCount?: boolean;

	/**
	 * When `true`, the iterator will iterate in reverse order. Defaults to
	 * `false`.
	 */
	reverse?: boolean;

	// snapshot?: boolean;

	/**
	 * When `true`, decodes and returns the value. When `false`, the value is
	 * omitted. Defaults to `true`.
	 */
	values?: boolean;

	/**
	 * When `true`, the iterator will only return the values.
	 */
	valuesOnly?: boolean;
};

export interface DBITransactional {
	transaction?: Transaction;
};

/**
 * The base class for all database operations. This base class is shared by
 * `RocksDatabase` and `Transaction`.
 *
 * This class is not meant to be used directly.
 */
export class DBI<T extends DBITransactional | unknown = unknown> {
	/**
	 * The RocksDB context for `get()`, `put()`, and `remove()`.
	 */
	#context: Context;

	/**
	 * The database store instance. The store instance is tied to the database
	 * instance and shared with transaction instances.
	 */
	store: Store;

	/**
	 * Initializes the DBI context.
	 *
	 * @param store - The store instance.
	 * @param transaction - The transaction instance.
	 */
	constructor(store: Store, transaction?: NativeTransaction) {
		if (new.target === DBI) {
			throw new Error('DBI is an abstract class and cannot be instantiated directly');
		}

		// this ideally should not be public, but JavaScript doesn't support
		// protected properties
		this.store = store;

		this.#context = transaction || store.db;
	}

	/**
	 * Adds a listener for the given key.
	 *
	 * @param event - The event name to add the listener for.
	 * @param callback - The callback to add.
	 */
	addListener(event: string, callback: (...args: any[]) => void) {
		this.store.db.addListener(event, callback);
		return this;
	}

	/**
	 * Retrieves the value for the given key, then returns the decoded value.
	 */
	get(key: Key, options?: GetOptions & T): MaybePromise<any | undefined> {
		if (this.store.decoderCopies) {
			return when(
				() => this.getBinaryFast(key, options),
				result => {
					if (result === undefined) {
						return undefined;
					}

					if (options?.skipDecode) {
						return result;
					}

					return this.store.decodeValue(result as Buffer);
				}
			);
		}

		return when(
			() => this.getBinary(key, options),
			result => result === undefined
				? undefined
				: (this.store.encoding === 'binary' || !this.store.decoder || options?.skipDecode)
					? result
					: this.store.decodeValue(result as Buffer)
		);
	}

	/**
<<<<<<< HEAD
=======
	 * Synchronously retrieves the value for the given key, then returns the
	 * decoded value.
	 */
	getSync(key: Key, options?: GetOptions & T): any | undefined {
		if (this.store.decoderCopies) {
			const bytes = this.getBinaryFastSync(key, options);
			return bytes === undefined ? undefined : this.store.decodeValue(bytes as Buffer);
		}

		if (this.store.encoding === 'binary') {
			return this.getBinarySync(key, options);
		}

		if (this.store.decoder) {
			const result = this.getBinarySync(key, options);
			return result ? this.store.decodeValue(result) : undefined;
		}

		if (!this.store.isOpen()) {
			throw new Error('Database not open');
		}

		return this.store.decodeValue(
			this.store.getSync(this.#context, key, options)
		);
	}

	/**
>>>>>>> a97a1b95
	 * Retrieves the binary data for the given key. This is just like `get()`,
	 * but bypasses the decoder.
	 *
	 * Note: Used by HDBreplication.
	 */
	getBinary(key: Key, options?: GetOptions & T): MaybePromise<Buffer | undefined> {
		if (!this.store.isOpen()) {
			return Promise.reject(new Error('Database not open'));
		}

		let result: Buffer | undefined;
		let error: unknown | undefined;
		let resolve: (value: Buffer | undefined) => void | undefined;
		let reject: (error: unknown) => void | undefined;

		const status = this.store.get(
			this.#context,
			key,
			value => {
				result = value;
				resolve?.(value);
			},
			err => {
				error = err;
				reject?.(err);
			},
			this.store.getTxnId(options)
		);

		if (error) {
			return Promise.reject(error);
		}
		if (status === 0) {
			return result;
		}

		let promise: Promise<Buffer | undefined>;
		({ resolve, reject, promise } = withResolvers<Buffer | undefined>());
		return promise;
	}

	/**
	 * Synchronously retrieves the binary data for the given key.
	 */
	getBinarySync(key: Key, options?: GetOptions & T): Buffer | undefined {
		if (!this.store.isOpen()) {
			throw new Error('Database not open');
		}

		return this.store.getSync(this.#context, key, options);
	}

	/**
	 * Retrieves the binary data for the given key using a preallocated,
	 * reusable buffer. Data in the buffer is only valid until the next get
	 * operation (including cursor operations).
	 *
	 * Note: The reusable buffer slightly differs from a typical buffer:
	 * - `.length` is set to the size of the value
	 * - `.byteLength` is set to the size of the full allocated memory area for
	 *   the buffer (usually much larger).
	 */
	getBinaryFast(key: Key, options?: GetOptions & T): MaybePromise<Buffer | undefined> {
		if (!this.store.isOpen()) {
			return Promise.reject(new Error('Database not open'));
		}

		let result: Buffer | undefined;
		let error: unknown | undefined;
		let resolve: (value: Buffer | undefined) => void | undefined;
		let reject: (error: unknown) => void | undefined;

		// TODO: specify the shared buffer to write the value to
		const status = this.store.get(
			this.#context,
			key,
			value => {
				result = value;
				resolve?.(value);
			},
			err => {
				error = err;
				reject?.(err);
			},
			this.store.getTxnId(options)
		);

		if (error) {
			return Promise.reject(error);
		}
		if (status === 0) {
			return result;
		}

		let promise: Promise<Buffer | undefined>;
		({ resolve, reject, promise } = withResolvers<Buffer | undefined>());
		return promise;
	}

	/**
	 * Synchronously retrieves the binary data for the given key using a
	 * preallocated, reusable buffer. Data in the buffer is only valid until the
	 * next get operation (including cursor operations).
	 */
	getBinaryFastSync(key: Key, options?: GetOptions & T): Buffer | undefined {
		if (!this.store.isOpen()) {
			throw new Error('Database not open');
		}

		return this.store.getSync(
			this.#context,
			key,
			options
		);
	}

	/**
	 * Retrieves all keys within a range.
	 */
	getKeys(options?: IteratorOptions & T): any | undefined {
		return this.store.getRange(this.#context, {
			...options,
			values: false
		});
	}

	/**
	 * Retrieves the number of keys within a range.
	 *
	 * @param options - The range options.
	 * @returns The number of keys within the range.
	 *
	 * @example
	 * ```typescript
	 * const total = db.getKeysCount();
	 * const range = db.getKeysCount({ start: 'a', end: 'z' });
	 * ```
	 */
	getKeysCount(options?: RangeOptions & T): number {
		return this.store.getCount(this.#context, options);
	}

	/**
	 * Retrieves a range of keys and their values.
	 *
	 * @param options - The iterator options.
	 * @returns A range iterable.
	 *
	 * @example
	 * ```typescript
	 * for (const { key, value } of db.getRange()) {
	 *   console.log({ key, value });
	 * }
	 *
	 * for (const { key, value } of db.getRange({ start: 'a', end: 'z' })) {
	 *   console.log({ key, value });
	 * }
	 * ```
	 */
	getRange(options?: IteratorOptions & T): any | undefined {
		return this.store.getRange(this.#context, options);
	}

	/**
	 * Synchronously retrieves the value for the given key, then returns the
	 * decoded value.
	 */
	getSync(key: Key, options?: GetOptions & T) {
		if (this.store.decoderCopies) {
			const bytes = this.getBinaryFastSync(key, options);
			return bytes === undefined ? undefined : this.store.decodeValue(bytes as Buffer);
		}

		if (this.store.encoding === 'binary') {
			return this.getBinarySync(key, options);
		}

		if (this.store.decoder) {
			const result = this.getBinarySync(key, options);
			return result ? this.store.decodeValue(result) : undefined;
		}

		if (!this.store.isOpen()) {
			throw new Error('Database not open');
		}

		return this.store.decodeValue(
			this.store.getSync(this.#context, key, options)
		);
	}

	/**
	 * Gets the number of listeners for the given key.
	 *
	 	* @param event - The event name to get the listeners for.
	 * @returns The number of listeners for the given key.
	 */
	listeners(event: string | BufferWithDataView): number {
		return this.store.db.listeners(event);
	}

	/**
	 * Lists all transaction log names.
	 *
	 * @returns an array of transaction log names.
	 */
	listLogs() {
		return this.store.listLogs();
	}

	/**
	 * Notifies an event for the given key.
	 *
	 * @param event - The event name to emit the event for.
	 * @param args - The arguments to emit.
	 * @returns `true` if there were listeners, `false` otherwise.
	 */
	notify(event: string, ...args: any[]): boolean {
		return this.store.db.notify(event, args);
	}

	/**
	 * Alias for `removeListener()`.
	 *
	 * @param event - The event name to remove the listener for.
	 * @param callback - The callback to remove.
	 */
	off(event: string, callback: (...args: any[]) => void) {
		this.store.db.removeListener(event, callback);
		return this;
	}

	/**
	 * Alias for `addListener()`.
	 *
	 * @param event - The event name to add the listener for.
	 * @param callback - The callback to add.
	 */
	on(event: string, callback: (...args: any[]) => void) {
		this.store.db.addListener(event, callback);
		return this;
	}

	/**
	 * Adds a one-time listener, then automatically removes it.
	 *
	 * @param event - The event name to add the listener for.
	 * @param callback - The callback to add.
	 */
	once(event: string, callback: (...args: any[]) => void) {
		const wrapper = (...args: any[]) => {
			this.removeListener(event, wrapper);
			callback(...args);
		};
		this.store.db.addListener(event, wrapper);
		return this;
	}

	/**
	 * Purges transaction logs.
	 */
	purgeLogs(options?: PurgeLogsOptions) {
		return this.store.db.purgeLogs(options);
	}

	/**
	 * Stores a value for the given key.
	 *
	 * @param key - The key to store the value for.
	 * @param value - The value to store.
	 * @param options - The put options.
	 * @returns The key and value.
	 *
	 * @example
	 * ```typescript
	 * await db.put('a', 'b');
	 * ```
	 */
	async put(key: Key, value: any, options?: PutOptions & T): Promise<void> {
		return this.store.putSync(this.#context, key, value, options);
	}

	/**
	 * Synchronously stores a value for the given key.
	 *
	 * @param key - The key to store the value for.
	 * @param value - The value to store.
	 * @param options - The put options.
	 * @returns The key and value.
	 *
	 * @example
	 * ```typescript
	 * db.putSync('a', 'b');
	 * ```
	 */
	putSync(key: Key, value: any, options?: PutOptions & T): void {
		return this.store.putSync(this.#context, key, value, options);
	}

	/**
	 * Removes a value for the given key. If the key does not exist, it will
	 * not error.
	 *
	 * @param key - The key to remove the value for.
	 * @param options - The remove options.
	 * @returns The key and value.
	 *
	 * @example
	 * ```typescript
	 * await db.remove('a');
	 * ```
	 */
	async remove(key: Key, options?: T): Promise<void> {
		return this.store.removeSync(this.#context, key, options as DBITransactional);
	}

	/**
	 * Removes a value for the given key. If the key does not exist, it will
	 * not error.
	 *
	 * @param key - The key to remove the value for.
	 * @param options - The remove options.
	 * @returns The key and value.
	 *
	 * @example
	 * ```typescript
	 * db.removeSync('a');
	 * ```
	 */
	removeSync(key: Key, options?: T): void {
		return this.store.removeSync(this.#context, key, options as DBITransactional);
	}

	/**
<<<<<<< HEAD
	 * Removes an event listener. You must specify the exact same callback that was
	 * used in `addListener()`.
=======
	 * Adds a listener for the given key.
	 *
	 * @param event - The event name to add the listener for.
	 * @param callback - The callback to add.
	 */
	addListener(event: string, callback: (...args: any[]) => void): this {
		this.store.db.addListener(event, callback);
		return this;
	}

	/**
	 * Alias for `removeListener()`.
>>>>>>> a97a1b95
	 *
	 * @param event - The event name to remove the listener for.
	 * @param callback - The callback to remove.
	 */
<<<<<<< HEAD
	removeListener(event: string, callback: () => void): boolean {
		return this.store.db.removeListener(event, callback);
=======
	off(event: string, callback: (...args: any[]) => void): this {
		this.store.db.removeListener(event, callback);
		return this;
	}

	/**
	 * Alias for `addListener()`.
	 *
	 * @param event - The event name to add the listener for.
	 * @param callback - The callback to add.
	 */
	on(event: string, callback: (...args: any[]) => void): this {
		this.store.db.addListener(event, callback);
		return this;
	}

	/**
	 * Adds a one-time listener, then automatically removes it.
	 *
	 * @param event - The event name to add the listener for.
	 * @param callback - The callback to add.
	 */
	once(event: string, callback: (...args: any[]) => void): this {
		const wrapper = (...args: any[]) => {
			this.removeListener(event, wrapper);
			callback(...args);
		};
		this.store.db.addListener(event, wrapper);
		return this;
	}

	/**
	 * Notifies an event for the given key.
	 *
	 * @param event - The event name to emit the event for.
	 * @param args - The arguments to emit.
	 * @returns `true` if there were listeners, `false` otherwise.
	 */
	notify(event: string, ...args: any[]): boolean {
		return this.store.db.notify(event, args);
	}

	/**
	 * Gets the number of listeners for the given key.
	 *
	 	* @param event - The event name to get the listeners for.
	 * @returns The number of listeners for the given key.
	 */
	listeners(event: string | BufferWithDataView): number {
		return this.store.db.listeners(event);
>>>>>>> a97a1b95
	}

	/**
	 * Get or create a transaction log instance.
	 *
	 * @param name - The name of the transaction log.
	 * @returns The transaction log.
	 */
	useLog(name: string | number) {
		return this.store.useLog(name);
	}
}<|MERGE_RESOLUTION|>--- conflicted
+++ resolved
@@ -1,5 +1,5 @@
 import { when, withResolvers, type MaybePromise } from './util.js';
-import type { NativeTransaction, PurgeLogsOptions } from './load-binding.js';
+import type { NativeTransaction, PurgeLogsOptions, TransactionLog } from './load-binding.js';
 import type { Context, GetOptions, PutOptions, Store } from './store.js';
 import type { BufferWithDataView, Key } from './encoding.js';
 import type { Transaction } from './transaction.js';
@@ -172,7 +172,7 @@
 	 * @param event - The event name to add the listener for.
 	 * @param callback - The callback to add.
 	 */
-	addListener(event: string, callback: (...args: any[]) => void) {
+	addListener(event: string, callback: (...args: any[]) => void): this {
 		this.store.db.addListener(event, callback);
 		return this;
 	}
@@ -209,37 +209,6 @@
 	}
 
 	/**
-<<<<<<< HEAD
-=======
-	 * Synchronously retrieves the value for the given key, then returns the
-	 * decoded value.
-	 */
-	getSync(key: Key, options?: GetOptions & T): any | undefined {
-		if (this.store.decoderCopies) {
-			const bytes = this.getBinaryFastSync(key, options);
-			return bytes === undefined ? undefined : this.store.decodeValue(bytes as Buffer);
-		}
-
-		if (this.store.encoding === 'binary') {
-			return this.getBinarySync(key, options);
-		}
-
-		if (this.store.decoder) {
-			const result = this.getBinarySync(key, options);
-			return result ? this.store.decodeValue(result) : undefined;
-		}
-
-		if (!this.store.isOpen()) {
-			throw new Error('Database not open');
-		}
-
-		return this.store.decodeValue(
-			this.store.getSync(this.#context, key, options)
-		);
-	}
-
-	/**
->>>>>>> a97a1b95
 	 * Retrieves the binary data for the given key. This is just like `get()`,
 	 * but bypasses the decoder.
 	 *
@@ -407,7 +376,7 @@
 	 * Synchronously retrieves the value for the given key, then returns the
 	 * decoded value.
 	 */
-	getSync(key: Key, options?: GetOptions & T) {
+	getSync(key: Key, options?: GetOptions & T): any | undefined {
 		if (this.store.decoderCopies) {
 			const bytes = this.getBinaryFastSync(key, options);
 			return bytes === undefined ? undefined : this.store.decodeValue(bytes as Buffer);
@@ -446,7 +415,7 @@
 	 *
 	 * @returns an array of transaction log names.
 	 */
-	listLogs() {
+	listLogs(): string[] {
 		return this.store.listLogs();
 	}
 
@@ -467,138 +436,6 @@
 	 * @param event - The event name to remove the listener for.
 	 * @param callback - The callback to remove.
 	 */
-	off(event: string, callback: (...args: any[]) => void) {
-		this.store.db.removeListener(event, callback);
-		return this;
-	}
-
-	/**
-	 * Alias for `addListener()`.
-	 *
-	 * @param event - The event name to add the listener for.
-	 * @param callback - The callback to add.
-	 */
-	on(event: string, callback: (...args: any[]) => void) {
-		this.store.db.addListener(event, callback);
-		return this;
-	}
-
-	/**
-	 * Adds a one-time listener, then automatically removes it.
-	 *
-	 * @param event - The event name to add the listener for.
-	 * @param callback - The callback to add.
-	 */
-	once(event: string, callback: (...args: any[]) => void) {
-		const wrapper = (...args: any[]) => {
-			this.removeListener(event, wrapper);
-			callback(...args);
-		};
-		this.store.db.addListener(event, wrapper);
-		return this;
-	}
-
-	/**
-	 * Purges transaction logs.
-	 */
-	purgeLogs(options?: PurgeLogsOptions) {
-		return this.store.db.purgeLogs(options);
-	}
-
-	/**
-	 * Stores a value for the given key.
-	 *
-	 * @param key - The key to store the value for.
-	 * @param value - The value to store.
-	 * @param options - The put options.
-	 * @returns The key and value.
-	 *
-	 * @example
-	 * ```typescript
-	 * await db.put('a', 'b');
-	 * ```
-	 */
-	async put(key: Key, value: any, options?: PutOptions & T): Promise<void> {
-		return this.store.putSync(this.#context, key, value, options);
-	}
-
-	/**
-	 * Synchronously stores a value for the given key.
-	 *
-	 * @param key - The key to store the value for.
-	 * @param value - The value to store.
-	 * @param options - The put options.
-	 * @returns The key and value.
-	 *
-	 * @example
-	 * ```typescript
-	 * db.putSync('a', 'b');
-	 * ```
-	 */
-	putSync(key: Key, value: any, options?: PutOptions & T): void {
-		return this.store.putSync(this.#context, key, value, options);
-	}
-
-	/**
-	 * Removes a value for the given key. If the key does not exist, it will
-	 * not error.
-	 *
-	 * @param key - The key to remove the value for.
-	 * @param options - The remove options.
-	 * @returns The key and value.
-	 *
-	 * @example
-	 * ```typescript
-	 * await db.remove('a');
-	 * ```
-	 */
-	async remove(key: Key, options?: T): Promise<void> {
-		return this.store.removeSync(this.#context, key, options as DBITransactional);
-	}
-
-	/**
-	 * Removes a value for the given key. If the key does not exist, it will
-	 * not error.
-	 *
-	 * @param key - The key to remove the value for.
-	 * @param options - The remove options.
-	 * @returns The key and value.
-	 *
-	 * @example
-	 * ```typescript
-	 * db.removeSync('a');
-	 * ```
-	 */
-	removeSync(key: Key, options?: T): void {
-		return this.store.removeSync(this.#context, key, options as DBITransactional);
-	}
-
-	/**
-<<<<<<< HEAD
-	 * Removes an event listener. You must specify the exact same callback that was
-	 * used in `addListener()`.
-=======
-	 * Adds a listener for the given key.
-	 *
-	 * @param event - The event name to add the listener for.
-	 * @param callback - The callback to add.
-	 */
-	addListener(event: string, callback: (...args: any[]) => void): this {
-		this.store.db.addListener(event, callback);
-		return this;
-	}
-
-	/**
-	 * Alias for `removeListener()`.
->>>>>>> a97a1b95
-	 *
-	 * @param event - The event name to remove the listener for.
-	 * @param callback - The callback to remove.
-	 */
-<<<<<<< HEAD
-	removeListener(event: string, callback: () => void): boolean {
-		return this.store.db.removeListener(event, callback);
-=======
 	off(event: string, callback: (...args: any[]) => void): this {
 		this.store.db.removeListener(event, callback);
 		return this;
@@ -631,25 +468,89 @@
 	}
 
 	/**
-	 * Notifies an event for the given key.
-	 *
-	 * @param event - The event name to emit the event for.
-	 * @param args - The arguments to emit.
-	 * @returns `true` if there were listeners, `false` otherwise.
-	 */
-	notify(event: string, ...args: any[]): boolean {
-		return this.store.db.notify(event, args);
-	}
-
-	/**
-	 * Gets the number of listeners for the given key.
-	 *
-	 	* @param event - The event name to get the listeners for.
-	 * @returns The number of listeners for the given key.
-	 */
-	listeners(event: string | BufferWithDataView): number {
-		return this.store.db.listeners(event);
->>>>>>> a97a1b95
+	 * Purges transaction logs.
+	 */
+	purgeLogs(options?: PurgeLogsOptions): string[] {
+		return this.store.db.purgeLogs(options);
+	}
+
+	/**
+	 * Stores a value for the given key.
+	 *
+	 * @param key - The key to store the value for.
+	 * @param value - The value to store.
+	 * @param options - The put options.
+	 * @returns The key and value.
+	 *
+	 * @example
+	 * ```typescript
+	 * await db.put('a', 'b');
+	 * ```
+	 */
+	async put(key: Key, value: any, options?: PutOptions & T): Promise<void> {
+		return this.store.putSync(this.#context, key, value, options);
+	}
+
+	/**
+	 * Synchronously stores a value for the given key.
+	 *
+	 * @param key - The key to store the value for.
+	 * @param value - The value to store.
+	 * @param options - The put options.
+	 * @returns The key and value.
+	 *
+	 * @example
+	 * ```typescript
+	 * db.putSync('a', 'b');
+	 * ```
+	 */
+	putSync(key: Key, value: any, options?: PutOptions & T): void {
+		return this.store.putSync(this.#context, key, value, options);
+	}
+
+	/**
+	 * Removes a value for the given key. If the key does not exist, it will
+	 * not error.
+	 *
+	 * @param key - The key to remove the value for.
+	 * @param options - The remove options.
+	 * @returns The key and value.
+	 *
+	 * @example
+	 * ```typescript
+	 * await db.remove('a');
+	 * ```
+	 */
+	async remove(key: Key, options?: T): Promise<void> {
+		return this.store.removeSync(this.#context, key, options as DBITransactional);
+	}
+
+	/**
+	 * Removes a value for the given key. If the key does not exist, it will
+	 * not error.
+	 *
+	 * @param key - The key to remove the value for.
+	 * @param options - The remove options.
+	 * @returns The key and value.
+	 *
+	 * @example
+	 * ```typescript
+	 * db.removeSync('a');
+	 * ```
+	 */
+	removeSync(key: Key, options?: T): void {
+		return this.store.removeSync(this.#context, key, options as DBITransactional);
+	}
+
+	/**
+	 * Removes an event listener. You must specify the exact same callback that was
+	 * used in `addListener()`.
+	 *
+	 * @param event - The event name to remove the listener for.
+	 * @param callback - The callback to remove.
+	 */
+	removeListener(event: string, callback: () => void): boolean {
+		return this.store.db.removeListener(event, callback);
 	}
 
 	/**
@@ -658,7 +559,7 @@
 	 * @param name - The name of the transaction log.
 	 * @returns The transaction log.
 	 */
-	useLog(name: string | number) {
+	useLog(name: string | number): TransactionLog {
 		return this.store.useLog(name);
 	}
 }