--- conflicted
+++ resolved
@@ -156,9 +156,5 @@
 export const NativeDatabase: NativeDatabase = binding.Database;
 export const NativeIterator: typeof NativeIteratorCls = binding.Iterator;
 export const NativeTransaction: NativeTransaction = binding.Transaction;
-<<<<<<< HEAD
 export const TransactionLog: TransactionLog = binding.TransactionLog;
-export const version = binding.version;
-=======
-export const version: string = binding.version;
->>>>>>> a97a1b95
+export const version: string = binding.version;