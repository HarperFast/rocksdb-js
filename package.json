--- conflicted
+++ resolved
@@ -51,13 +51,8 @@
   },
   "devDependencies": {
     "@rollup/plugin-replace": "6.0.3",
-<<<<<<< HEAD
-    "@types/node": "24.10.2",
+    "@types/node": "25.0.0",
     "@vitest/coverage-v8": "4.0.15",
-=======
-    "@types/node": "25.0.0",
-    "@vitest/coverage-v8": "3.2.4",
->>>>>>> 271d3e36
     "cross-env": "10.1.0",
     "dotenv": "17.2.3",
     "lefthook": "2.0.9",
