#include <sstream>
#include <thread>
#include "database.h"
#include "db_descriptor.h"
#include "db_handle.h"
#include "db_iterator.h"
#include "macros.h"
#include "transaction.h"
#include "transaction_handle.h"
#include "util.h"

#define UNWRAP_TRANSACTION_HANDLE(fnName) \
	std::shared_ptr<TransactionHandle>* txnHandle = nullptr; \
	NAPI_STATUS_THROWS(::napi_unwrap(env, jsThis, reinterpret_cast<void**>(&txnHandle))) \
	if (!txnHandle || !(*txnHandle)) { \
		::napi_throw_error(env, nullptr, fnName " failed: Transaction has already been closed"); \
		return nullptr; \
	}

#define NAPI_THROW_JS_ERROR(code, message) \
	napi_value error; \
	rocksdb_js::createJSError(env, code, message, error); \
	::napi_throw(env, error); \
	return nullptr;

namespace rocksdb_js {

/**
 * Creates a new `NativeTransaction` object.
 *
 * @param env - The NAPI environment.
 * @param info - The callback info.
 * @returns The new `NativeTransaction` object.
 *
 * @example
 * ```typescript
 * const db = RocksDatabase.open('/path/to/database');
 * const txn = new NativeTransaction(db);
 * txn.putSync('key', 'value');
 * await txn.commit();
 * ```
 */
napi_value Transaction::Constructor(napi_env env, napi_callback_info info) {
	NAPI_CONSTRUCTOR_ARGV_WITH_DATA("Transaction", 2)

	napi_ref exportsRef = reinterpret_cast<napi_ref>(data);
	napi_value exports;
	NAPI_STATUS_THROWS(::napi_get_reference_value(env, exportsRef, &exports))

	napi_value databaseCtor;
	bool isDatabase = false;
	NAPI_STATUS_THROWS(::napi_get_named_property(env, exports, "Database", &databaseCtor))
	NAPI_STATUS_THROWS(::napi_instanceof(env, argv[0], databaseCtor, &isDatabase))
	if (!isDatabase) {
		::napi_throw_error(env, nullptr, "Invalid argument, expected Database instance");
		return nullptr;
	}

	std::shared_ptr<DBHandle>* dbHandle = nullptr;
	NAPI_STATUS_THROWS(::napi_unwrap(env, argv[0], reinterpret_cast<void**>(&dbHandle)))

	if (dbHandle == nullptr || !(*dbHandle)->opened()) {
		::napi_throw_error(env, nullptr, "Database not open");
		return nullptr;
	}

	if ((*dbHandle)->descriptor->closing.load()) {
		::napi_throw_error(env, nullptr, "Database is closing!");
		return nullptr;
	}

	bool disableSnapshot = false;
	NAPI_STATUS_THROWS(rocksdb_js::getProperty(env, argv[1], "disableSnapshot", disableSnapshot));

	napi_ref jsDatabaseRef;
	NAPI_STATUS_THROWS(::napi_create_reference(env, argv[0], 0, &jsDatabaseRef))

	// create shared_ptr on heap so it persists after function returns
	std::shared_ptr<TransactionHandle>* txnHandle = new std::shared_ptr<TransactionHandle>(
		std::make_shared<TransactionHandle>(*dbHandle, env, jsDatabaseRef, disableSnapshot)
	);

	(*dbHandle)->descriptor->transactionAdd(*txnHandle);

	DEBUG_LOG(
		"%p Transaction::Constructor Intializing transaction %u (dbHandle=%p, dbDescriptor=%p, use_count=%ld)\n",
		(*txnHandle).get(),
		(*txnHandle)->id,
		(*txnHandle)->dbHandle.get(),
		(*txnHandle)->dbHandle->descriptor.get(),
		(*txnHandle)->dbHandle.use_count()
	)

	try {
		NAPI_STATUS_THROWS(::napi_wrap(
			env,
			jsThis,
			reinterpret_cast<void*>(txnHandle),
			[](napi_env env, void* data, void* hint) {
				DEBUG_LOG("Transaction::Constructor NativeTransaction GC'd txnHandle=%p\n", data)
				auto* txnHandle = static_cast<std::shared_ptr<TransactionHandle>*>(data);
				[[maybe_unused]] auto id = (*txnHandle)->id;
				if (*txnHandle) {
					(*txnHandle).reset();
				}
				delete txnHandle;
			},
			nullptr, // finalize_hint
			nullptr  // result
		));

		return jsThis;
	} catch (const std::exception& e) {
		delete txnHandle;
		::napi_throw_error(env, nullptr, e.what());
		return nullptr;
	}
}

/**
 * Aborts the transaction.
 */
napi_value Transaction::Abort(napi_env env, napi_callback_info info) {
	NAPI_METHOD()
	UNWRAP_TRANSACTION_HANDLE("Abort")

	TransactionState txnState = (*txnHandle)->state;
	if (txnState == TransactionState::Aborted) {
		// already aborted
		return nullptr;
	}
	if (txnState == TransactionState::Committing || txnState == TransactionState::Committed) {
		NAPI_THROW_JS_ERROR("ERR_ALREADY_COMMITTED", "Transaction has already been committed")
	}
	(*txnHandle)->state = TransactionState::Aborted;

	ROCKSDB_STATUS_THROWS_ERROR_LIKE((*txnHandle)->txn->Rollback(), "Transaction rollback failed")
	DEBUG_LOG("Transaction::Abort closing txnHandle=%p txnId=%u\n", (*txnHandle).get(), (*txnHandle)->id)
	(*txnHandle)->close();

	NAPI_RETURN_UNDEFINED()
}

/**
 * State for the `Commit` async work.
 */
typedef BaseAsyncState<std::shared_ptr<TransactionHandle>> TransactionCommitState;

/**
 * Commits the transaction.
 */
napi_value Transaction::Commit(napi_env env, napi_callback_info info) {
	NAPI_METHOD_ARGV(2)
	napi_value resolve = argv[0];
	napi_value reject = argv[1];
	UNWRAP_TRANSACTION_HANDLE("Commit")

	TransactionCommitState* state = new TransactionCommitState(env, *txnHandle);
	NAPI_STATUS_THROWS(::napi_create_reference(env, resolve, 1, &state->resolveRef))
	NAPI_STATUS_THROWS(::napi_create_reference(env, reject, 1, &state->rejectRef))

	TransactionState txnState = (*txnHandle)->state;
	if (txnState == TransactionState::Aborted) {
		NAPI_THROW_JS_ERROR("ERR_ALREADY_ABORTED", "Transaction has already been aborted")
	}
	if (txnState == TransactionState::Committing || txnState == TransactionState::Committed) {
		// already committed
		napi_value global;
		NAPI_STATUS_THROWS(::napi_get_global(env, &global))
		NAPI_STATUS_THROWS(::napi_call_function(env, global, resolve, 0, nullptr, nullptr))
		delete state;
		return nullptr;
	}
	DEBUG_LOG("%p Transaction::Commit setting state to committing\n", (*txnHandle).get(), (*txnHandle)->id)
	(*txnHandle)->state = TransactionState::Committing;

	napi_value name;
	NAPI_STATUS_THROWS(::napi_create_string_utf8(
		env,
		"transaction.commit",
		NAPI_AUTO_LENGTH,
		&name
	))

	NAPI_STATUS_THROWS(::napi_create_async_work(
		env,       // node_env
		nullptr,   // async_resource
		name,      // async_resource_name
		[](napi_env doNotUse, void* data) { // execute
			TransactionCommitState* state = reinterpret_cast<TransactionCommitState*>(data);
			auto txnHandle = state->handle;
			if (!txnHandle || !txnHandle->dbHandle || !txnHandle->dbHandle->opened() || txnHandle->dbHandle->isCancelled()) {
				DEBUG_LOG("%p Transaction::Commit called with nullptr txnHandle or dbHandle or dbHandle not opened or dbHandle cancelled\n", txnHandle.get())
				state->status = rocksdb::Status::Aborted("Database closed during transaction commit operation");
			} else {
				auto descriptor = txnHandle->dbHandle->descriptor;
				uint64_t committedPosition;

				if (txnHandle->logEntryBatch) {
					DEBUG_LOG("%p Transaction::Commit Committing log entries for transaction %u\n",
						txnHandle.get(), txnHandle->id);
					auto store = txnHandle->boundLogStore.lock();
					if (store) {
<<<<<<< HEAD
						committedPosition = store->writeBatch(*txnHandle->logEntryBatch);
=======
						// set the earliestActiveTransactionTimestamp for the batch
						txnHandle->logEntryBatch->earliestActiveTransactionTimestamp = descriptor->getEarliestActiveTransactionTimestamp(store);

						// write the batch to the store
						store->writeBatch(*txnHandle->logEntryBatch);
>>>>>>> a33e2197
					} else {
						DEBUG_LOG("%p Transaction::Commit ERROR: Log store not found for transaction %u\n", txnHandle.get(), txnHandle->id)
						state->status = rocksdb::Status::Aborted("Log store not found for transaction");
					}
				}

				state->status = txnHandle->txn->Commit();
				if (txnHandle->logEntryBatch) {
					auto store = txnHandle->boundLogStore.lock();
					store->commitFinished(committedPosition, txnHandle->dbHandle->descriptor->db->GetLatestSequenceNumber());
				}

				if (state->status.ok()) {
					DEBUG_LOG("%p Transaction::Commit Emitted committed event (txnId=%u)\n", txnHandle.get(), txnHandle->id)
					txnHandle->state = TransactionState::Committed;
					descriptor->notify("committed", nullptr);
				}
			}
			// signal that execute handler is complete
			state->signalExecuteCompleted();
		},
		[](napi_env env, napi_status status, void* data) { // complete
			TransactionCommitState* state = reinterpret_cast<TransactionCommitState*>(data);

			DEBUG_LOG("%p Transaction::Commit complete callback entered (status=%d, txnId=%d)\n",
				state->handle.get(), status, state->handle->id);

			state->deleteAsyncWork();

			// only process result if the work wasn't cancelled
			if (status != napi_cancelled) {
				if (state->status.ok()) {
					if (state->handle) {
						DEBUG_LOG("%p Transaction::Commit Complete closing (txnId=%u)\n", state->handle.get(), state->handle->id)
						state->handle->close();
						DEBUG_LOG("%p Transaction::Commit Complete closed (txnId=%u)\n", state->handle.get(), state->handle->id)
					} else {
						DEBUG_LOG("%p Transaction::Commit Complete, but handle is null! (txnId=%u)\n", state->handle.get(), state->handle->id)
					}

					state->callResolve();
				} else {
					napi_value error;
					ROCKSDB_CREATE_ERROR_LIKE_VOID(error, state->status, "Transaction commit failed")
					state->callReject(error);
				}
			}

			delete state;
		},
		state,     // data
		&state->asyncWork // -> result
	));

	// register the async work with the transaction handle
	(*txnHandle)->registerAsyncWork();

	NAPI_STATUS_THROWS(::napi_queue_async_work(env, state->asyncWork))

	NAPI_RETURN_UNDEFINED()
}

/**
 * Commits the transaction synchronously.
 */
napi_value Transaction::CommitSync(napi_env env, napi_callback_info info) {
	NAPI_METHOD()
	UNWRAP_TRANSACTION_HANDLE("CommitSync")

	TransactionState txnState = (*txnHandle)->state;
	if (txnState == TransactionState::Aborted) {
		NAPI_THROW_JS_ERROR("ERR_ALREADY_ABORTED", "Transaction has already been aborted")
	}
	if (txnState == TransactionState::Committing || txnState == TransactionState::Committed) {
		NAPI_RETURN_UNDEFINED()
	}
	(*txnHandle)->state = TransactionState::Committing;

	uint64_t committedPosition;
	if ((*txnHandle)->logEntryBatch) {
		DEBUG_LOG("%p Transaction::CommitSync committing log entries for transaction %u\n",
			(*txnHandle).get(), (*txnHandle)->id);
		auto store = (*txnHandle)->boundLogStore.lock();
		if (store) {
			committedPosition = store->writeBatch(*(*txnHandle)->logEntryBatch);
		} else {
			DEBUG_LOG("%p Transaction::CommitSync ERROR: Log store not found for transaction %u\n", (*txnHandle).get(), (*txnHandle)->id)
			NAPI_THROW_JS_ERROR("ERR_LOG_STORE_NOT_FOUND", "Log store not found for transaction");
		}
	}

	rocksdb::Status status = (*txnHandle)->txn->Commit();

	if ((*txnHandle)->logEntryBatch) {
		auto store = (*txnHandle)->boundLogStore.lock();
		if (store) {
			store->commitFinished(committedPosition, (*txnHandle)->dbHandle->descriptor->db->GetLatestSequenceNumber());
		}
	}

	if (status.ok()) {
		DEBUG_LOG("%p Transaction::CommitSync emitted committed event txnId=%u\n", (*txnHandle).get(), (*txnHandle)->id)
		(*txnHandle)->state = TransactionState::Committed;
		(*txnHandle)->dbHandle->descriptor->notify("committed", nullptr);

		DEBUG_LOG("%p Transaction::CommitSync closing txnId=%u\n", (*txnHandle).get(), (*txnHandle)->id)
		(*txnHandle)->close();
	} else {
		napi_value error;
		ROCKSDB_CREATE_ERROR_LIKE_VOID(error, status, "Transaction commit failed")
		NAPI_STATUS_THROWS(::napi_throw(env, error))
	}

	NAPI_RETURN_UNDEFINED()
}

/**
 * Retrieves a value for the given key.
 */
napi_value Transaction::Get(napi_env env, napi_callback_info info) {
	NAPI_METHOD_ARGV(3)
	NAPI_GET_BUFFER(argv[0], key, "Key is required")
	napi_value resolve = argv[1];
	napi_value reject = argv[2];
	UNWRAP_TRANSACTION_HANDLE("Get")

	rocksdb::Slice keySlice(key + keyStart, keyEnd - keyStart);
	return (*txnHandle)->get(env, keySlice, resolve, reject);
}

/**
 * Gets the number of keys within a range or in the entire RocksDB database.
 *
 * @example
 * ```typescript
 * const txn = new NativeTransaction(db);
 * const total = txn.getCount();
 * const range = txn.getCount({ start: 'a', end: 'z' });
 * ```
 */
napi_value Transaction::GetCount(napi_env env, napi_callback_info info) {
	NAPI_METHOD_ARGV(1)
	UNWRAP_TRANSACTION_HANDLE("GetCount")

	DBIteratorOptions itOptions;
	itOptions.initFromNapiObject(env, argv[0]);
	itOptions.values = false;

	uint64_t count = 0;
	(*txnHandle)->getCount(itOptions, count);

	napi_value result;
	NAPI_STATUS_THROWS(::napi_create_int64(env, count, &result))
	return result;
}

/**
 * Retrieves a value for the given key.
 */
napi_value Transaction::GetSync(napi_env env, napi_callback_info info) {
	NAPI_METHOD_ARGV(1)
	NAPI_GET_BUFFER(argv[0], key, "Key is required")
	UNWRAP_TRANSACTION_HANDLE("GetSync")

	rocksdb::Slice keySlice(key + keyStart, keyEnd - keyStart);
	std::string value;
	rocksdb::Status status = (*txnHandle)->getSync(keySlice, value);

	if (status.IsNotFound()) {
		NAPI_RETURN_UNDEFINED()
	}

	if (!status.ok()) {
		::napi_throw_error(env, nullptr, status.ToString().c_str());
		return nullptr;
	}

	napi_value result;
	NAPI_STATUS_THROWS(::napi_create_buffer_copy(
		env,
		value.size(),
		value.data(),
		nullptr,
		&result
	))

	return result;
}

/**
 * Retrieves the timestamp of the transaction in milliseconds.
 */
napi_value Transaction::GetTimestamp(napi_env env, napi_callback_info info) {
	NAPI_METHOD()
	UNWRAP_TRANSACTION_HANDLE("GetTimestamp")

	napi_value result;
	NAPI_STATUS_THROWS_ERROR(::napi_create_double(env, (*txnHandle)->startTimestamp, &result), "Failed to get timestamp")
	return result;
}

/**
 * Retrieves the ID of the transaction.
 */
napi_value Transaction::Id(napi_env env, napi_callback_info info) {
	NAPI_METHOD()
	UNWRAP_TRANSACTION_HANDLE("Id")

	napi_value result;
	NAPI_STATUS_THROWS(::napi_create_uint32(
		env,
		(*txnHandle)->id,
		&result
	))
	return result;
}

/**
 * Puts a value for the given key.
 */
napi_value Transaction::PutSync(napi_env env, napi_callback_info info) {
	NAPI_METHOD_ARGV(2)
	NAPI_GET_BUFFER(argv[0], key, "Key is required")
	NAPI_GET_BUFFER(argv[1], value, nullptr)
	UNWRAP_TRANSACTION_HANDLE("Put")

	rocksdb::Slice keySlice(key + keyStart, keyEnd - keyStart);
	rocksdb::Slice valueSlice(value + valueStart, valueEnd - valueStart);

	DEBUG_LOG("%p Transaction::PutSync key:", txnHandle->get())
	DEBUG_LOG_KEY_LN(keySlice)

	DEBUG_LOG("%p Transaction::PutSync value:", txnHandle->get())
	DEBUG_LOG_KEY_LN(valueSlice)

	ROCKSDB_STATUS_THROWS_ERROR_LIKE((*txnHandle)->putSync(keySlice, valueSlice), "Transaction put failed")

	NAPI_RETURN_UNDEFINED()
}

/**
 * Removes a value for the given key.
 */
napi_value Transaction::RemoveSync(napi_env env, napi_callback_info info) {
	NAPI_METHOD_ARGV(1)
	NAPI_GET_BUFFER(argv[0], key, "Key is required")
	UNWRAP_TRANSACTION_HANDLE("Remove")

	rocksdb::Slice keySlice(key + keyStart, keyEnd - keyStart);

	ROCKSDB_STATUS_THROWS_ERROR_LIKE((*txnHandle)->removeSync(keySlice), "Transaction remove failed")

	NAPI_RETURN_UNDEFINED()
}

/**
 * Sets the timestamp of the transaction.
 */
napi_value Transaction::SetTimestamp(napi_env env, napi_callback_info info) {
	NAPI_METHOD_ARGV(1)
	UNWRAP_TRANSACTION_HANDLE("SetTimestamp")

	napi_valuetype type;
	NAPI_STATUS_THROWS(::napi_typeof(env, argv[0], &type));

	if (type == napi_undefined) {
		// use current timestamp
		(*txnHandle)->startTimestamp = rocksdb_js::getTimestamp();
	} else if (type == napi_number) {
		double timestampMs = 0.0;
		NAPI_STATUS_THROWS_ERROR(::napi_get_value_double(env, argv[0], &timestampMs),
			"Invalid timestamp, expected positive number");
		if (timestampMs <= 0) {
			::napi_throw_error(env, nullptr, "Invalid timestamp, expected positive number");
			return nullptr;
		}
		(*txnHandle)->startTimestamp = timestampMs;
	} else {
		::napi_throw_error(env, nullptr, "Invalid timestamp, expected positive number");
		return nullptr;
	}

	NAPI_RETURN_UNDEFINED()
}

/**
 * Creates a new transaction log instance bound to this transaction.
 */
napi_value Transaction::UseLog(napi_env env, napi_callback_info info) {
	NAPI_METHOD_ARGV(1)
	NAPI_GET_STRING(argv[0], name, "Name is required")
	UNWRAP_TRANSACTION_HANDLE("UseLog")

	// check if transaction is already bound to a different log store
	auto boundStore = (*txnHandle)->boundLogStore.lock();
	if (boundStore && boundStore->name != name) {
		::napi_throw_error(env, nullptr, "Log already bound to a transaction");
		return nullptr;
	}

	// resolve the store and bind if not already bound
	auto store = (*txnHandle)->dbHandle->descriptor->resolveTransactionLogStore(name);
	if (!boundStore) {
		(*txnHandle)->boundLogStore = store;
		DEBUG_LOG("%p Transaction::UseLog Binding transaction %u to log store \"%s\"\n",
			(*txnHandle).get(), (*txnHandle)->id, name.c_str());
	}

	// this needs to create a new TransactionLog instance that is not tracked by
	// the DBHandle and is bound to this transaction
	napi_value exports;
	NAPI_STATUS_THROWS_ERROR(::napi_get_reference_value(env, (*txnHandle)->dbHandle->exportsRef, &exports), "Failed to get 'exports' reference")

	napi_value transactionLogCtor;
	NAPI_STATUS_THROWS_ERROR(::napi_get_named_property(env, exports, "TransactionLog", &transactionLogCtor), "Failed to get 'TransactionLog' constructor")

	napi_value jsDatabase;
	NAPI_STATUS_THROWS_ERROR(::napi_get_reference_value(env, (*txnHandle)->jsDatabaseRef, &jsDatabase), "Failed to get 'jsDatabase' reference")

	napi_value args[2];
	args[0] = jsDatabase;

	NAPI_STATUS_THROWS_ERROR(::napi_create_string_utf8(env, name.c_str(), name.size(), &args[1]), "Invalid log name")

	napi_value instance;
	NAPI_STATUS_THROWS_ERROR(::napi_new_instance(env, transactionLogCtor, 2, args, &instance), "Failed to create new TransactionLog instance")

	return instance;
}

/**
 * Initializes the `NativeTransaction` JavaScript class.
 */
void Transaction::Init(napi_env env, napi_value exports) {
	napi_property_descriptor properties[] = {
		{ "abort", nullptr, Abort, nullptr, nullptr, nullptr, napi_default, nullptr },
		{ "commit", nullptr, Commit, nullptr, nullptr, nullptr, napi_default, nullptr },
		{ "commitSync", nullptr, CommitSync, nullptr, nullptr, nullptr, napi_default, nullptr },
		{ "get", nullptr, Get, nullptr, nullptr, nullptr, napi_default, nullptr },
		{ "getCount", nullptr, GetCount, nullptr, nullptr, nullptr, napi_default, nullptr },
		{ "getSync", nullptr, GetSync, nullptr, nullptr, nullptr, napi_default, nullptr },
		{ "getTimestamp", nullptr, GetTimestamp, nullptr, nullptr, nullptr, napi_default, nullptr },
		{ "id", nullptr, nullptr, Id, nullptr, nullptr, napi_default, nullptr },
		{ "putSync", nullptr, PutSync, nullptr, nullptr, nullptr, napi_default, nullptr },
		{ "removeSync", nullptr, RemoveSync, nullptr, nullptr, nullptr, napi_default, nullptr },
		{ "setTimestamp", nullptr, SetTimestamp, nullptr, nullptr, nullptr, napi_default, nullptr },
		{ "useLog", nullptr, UseLog, nullptr, nullptr, nullptr, napi_default, nullptr }
	};

	auto className = "Transaction";
	constexpr size_t len = sizeof("Transaction") - 1;

	napi_ref exportsRef;
	NAPI_STATUS_THROWS_VOID(::napi_create_reference(env, exports, 1, &exportsRef))

	napi_value ctor;
	NAPI_STATUS_THROWS_VOID(::napi_define_class(
		env,
		className,                // className
		len,                      // length of class name
		Transaction::Constructor, // constructor
		(void*)exportsRef,        // constructor arg
		sizeof(properties) / sizeof(napi_property_descriptor), // number of properties
		properties,               // properties array
		&ctor                     // [out] constructor
	))

	NAPI_STATUS_THROWS_VOID(::napi_set_named_property(env, exports, className, ctor))
}

} // namespace rocksdb_js
<|MERGE_RESOLUTION|>--- conflicted
+++ resolved
@@ -201,15 +201,11 @@
 						txnHandle.get(), txnHandle->id);
 					auto store = txnHandle->boundLogStore.lock();
 					if (store) {
-<<<<<<< HEAD
-						committedPosition = store->writeBatch(*txnHandle->logEntryBatch);
-=======
 						// set the earliestActiveTransactionTimestamp for the batch
 						txnHandle->logEntryBatch->earliestActiveTransactionTimestamp = descriptor->getEarliestActiveTransactionTimestamp(store);
 
 						// write the batch to the store
-						store->writeBatch(*txnHandle->logEntryBatch);
->>>>>>> a33e2197
+						committedPosition = store->writeBatch(*txnHandle->logEntryBatch);
 					} else {
 						DEBUG_LOG("%p Transaction::Commit ERROR: Log store not found for transaction %u\n", txnHandle.get(), txnHandle->id)
 						state->status = rocksdb::Status::Aborted("Log store not found for transaction");
