import { NativeDatabase, NativeIterator, NativeTransaction } from './load-binding.js';
import { when, withResolvers, type MaybePromise } from './util.js';
import { ExtendedIterable } from './iterator.js';
// import { ExtendedIterable } from '@harperdb/extended-iterable';
import type { Key } from './encoding.js';
import type { Store } from './store.js';
import type { Transaction } from './transaction.js';

export interface RocksDBOptions {
	/**
	 * When `true`, RocksDB will do some enhancements for prefetching the data.
	 * Defaults to `true`. Note that RocksDB defaults this to `false`.
	 */
	adaptiveReadahead?: boolean;

	/**
	 * When `true`, RocksDB will prefetch some data async and apply it if reads
	 * are sequential and its internal automatic prefetching. Defaults to
	 * `true`. Note that RocksDB defaults this to `false`.
	 */
	asyncIO?: boolean;

	/**
	 * When `true`, RocksDB will auto-tune the readahead size during scans
	 * internally based on the block cache data when block caching is enabled,
	 * an end key (e.g. upper bound) is set, and prefix is the same as the start
	 * key. Defaults to `true`.
	 */
	autoReadaheadSize?: boolean;

	/**
	 * When `true`, after the iterator is closed, a background job is scheduled
	 * to flush the job queue and delete obsolete files. Defaults to `true`.
	 * Note that RocksDB defaults this to `false`.
	 */
	backgroundPurgeOnIteratorCleanup?: boolean;

	/**
	 * When `true`, the iterator will fill the block cache. Filling the block
	 * cache is not desirable for bulk scans and could impact eviction order.
	 * Defaults to `false`. Note that RocksDB defaults this to `true`.
	 */
	fillCache?: boolean;

	/**
	 * The RocksDB readahead size. RocksDB does auto-readahead for iterators
	 * when there is more than two reads for a table file. The readahead
	 * starts at 8KB and doubles on every additional read up to 256KB. This
	 * option can help if most of the range scans are large and if a larger
	 * readahead than that enabled by auto-readahead is needed. Using a large
	 * readahead size (> 2MB) can typically improve the performance of forward
	 * iteration on spinning disks. Defaults to `0`.
	 */
	readaheadSize?: number;

	/**
	 * When `true`, creates a "tailing iterator" which is a special iterator
	 * that has a view of the complete database including newly added data and
	 * is optimized for sequential reads. This will return records that were
	 * inserted into the database after the creation of the iterator. Defaults
	 * to `false`.
	 */
	tailing?: boolean;
}

export interface RangeOptions extends RocksDBOptions {
	/**
	 * The range end key, otherwise known as the "upper bound". Defaults to
	 * the last key in the database.
	 */
	end?: Key | Uint8Array;

	/**
	 * When `true`, the iterator will exclude the first key if it matches the start key.
	 * Defaults to `false`.
	 */
	exclusiveStart?: boolean;

	/**
	 * When `true`, the iterator will include the last key if it matches the end
	 * key. Defaults to `false`.
	 */
	inclusiveEnd?: boolean;

	/**
	 * The range start key, otherwise known as the "lower bound". Defaults to
	 * the first key in the database.
	 */
	start?: Key | Uint8Array;
}

export interface IteratorOptions extends RangeOptions {
	// decoder?: (value: any) => any,

	// exactMatch?: boolean;

	// limit?: number;

	/**
	 * A specific key to match which may result in zero, one, or many values.
	 */
	key?: Key;

	// offset?: number;

	/**
	 * When `true`, only returns the number of values for the given query.
	 */
	onlyCount?: boolean;

	/**
	 * When `true`, the iterator will iterate in reverse order. Defaults to
	 * `false`.
	 */
	reverse?: boolean;

	// snapshot?: boolean;

	/**
	 * When `true`, decodes and returns the value. When `false`, the value is
	 * omitted. Defaults to `true`.
	 */
	values?: boolean;
};

export interface DBITransactional {
	transaction?: Transaction;
<<<<<<< HEAD
};

interface DBIteratorValue<T> {
	key: Key;
	value: T;
=======
>>>>>>> 8574e374
};

/**
 * Wraps an iterator, namely the `NativeIterator` class, and decodes the key
 * and value.
 */
class DBIterator<T> implements Iterator<DBIteratorValue<T>> {
	iterator: Iterator<DBIteratorValue<T>>;
	store: Store;
	#includeValues: boolean;

	constructor(iterator: Iterator<DBIteratorValue<T>>, store: Store, options?: IteratorOptions & T) {
		this.iterator = iterator;
		this.store = store;
		this.#includeValues = options?.values ?? true;
	}

	next(...[_value]: [] | [any]): IteratorResult<DBIteratorValue<T>> {
		const result = this.iterator.next();
		if (result.done) {
			return result;
		}

		const value: Partial<DBIteratorValue<T>> = {};
		value.key = this.store.decodeKey(result.value.key as Buffer);
		if (this.#includeValues) {
			value.value = this.store.decodeValue(result.value.value as Buffer);
		}

		return {
			done: false,
			value: value as DBIteratorValue<T>
		};
	}

	return?(_value?: any): IteratorResult<DBIteratorValue<T>, any> {
		return this.iterator.return?.() || { done: true, value: undefined };
	}

	throw?(_e?: any): IteratorResult<DBIteratorValue<T>, any> {
		return this.iterator.throw?.() || { done: true, value: undefined };
	}
}

/**
 * The base class for all database operations. This base class is shared by
 * `RocksDatabase` and `Transaction`.
 *
 * This class is not meant to be used directly.
 */
export class DBI<T extends DBITransactional | unknown = unknown> {
	/**
	 * The RocksDB context for `get()`, `put()`, and `remove()`.
	 */
	#context: NativeDatabase | NativeTransaction;

	/**
	 * The database store instance. The store instance is tied to the database
	 * instance and shared with transaction instances.
	 */
	store: Store;

	/**
	 * Initializes the DBI context.
	 *
	 * @param store - The store instance.
	 * @param transaction - The transaction instance.
	 */
	constructor(store: Store, transaction?: NativeTransaction) {
		if (new.target === DBI) {
			throw new Error('DBI is an abstract class and cannot be instantiated directly');
		}

		// this ideally should not be public, but JavaScript doesn't support
		// protected properties
		this.store = store;

		this.#context = transaction || store.db;
	}

	/**
	 * Retrieves the value for the given key, then returns the decoded value.
	 */
	get(key: Key, options?: GetOptions & T): MaybePromise<any | undefined> {
		if (this.store.decoderCopies) {
			return when(
				() => this.getBinaryFast(key, options),
				result => result === undefined ? undefined : this.store.decodeValue(result as Buffer)
			);
		}

		return when(
			() => this.getBinary(key, options),
			result => result === undefined
				? undefined
				: (this.store.encoding === 'binary' || !this.store.decoder || options?.skipDecode)
					? result
					: this.store.decodeValue(result as Buffer)
		);
	}

	/**
	 * Synchronously retrieves the value for the given key, then returns the
	 * decoded value.
	 */
	getSync(key: Key, options?: GetOptions & T) {
		if (this.store.decoderCopies) {
			const bytes = this.getBinaryFastSync(key, options);
			return bytes === undefined ? undefined : this.store.decodeValue(bytes as Buffer);
		}

		if (this.store.encoding === 'binary') {
			return this.getBinarySync(key, options);
		}

		if (this.store.decoder) {
			const result = this.getBinarySync(key, options);
			return result ? this.store.decodeValue(result) : undefined;
		}

		if (!this.store.isOpen()) {
			throw new Error('Database not open');
		}

		const keyBuffer = this.store.encodeKey(key);
		const result = this.#context.getSync(keyBuffer, getTxnId(options));
		return this.store.decodeValue(result);
	}

	/**
	 * Retrieves the binary data for the given key. This is just like `get()`,
	 * but bypasses the decoder.
	 *
	 * Note: Used by HDBreplication.
	 */
	getBinary(key: Key, options?: GetOptions & T): MaybePromise<Buffer | undefined> {
		if (!this.store.isOpen()) {
			return Promise.reject(new Error('Database not open'));
		}

		const keyBuffer = this.store.encodeKey(key);
		let result: Buffer | undefined;
		let error: Error | undefined;
		let resolve: (value: Buffer | undefined) => void | undefined;
		let reject: (error: Error) => void | undefined;

		const status = this.#context.get(
			keyBuffer,
			value => {
				result = value;
				resolve?.(value);
			},
			err => {
				error = err;
				reject?.(err);
			},
			getTxnId(options)
		);

		if (error) {
			return Promise.reject(error);
		}
		if (status === 0) {
			return result;
		}

		let promise: Promise<Buffer | undefined>;
		({ resolve, reject, promise } = withResolvers<Buffer | undefined>());
		return promise;
	}

	/**
	 * Synchronously retrieves the binary data for the given key.
	 */
	getBinarySync(key: Key, options?: GetOptions & T): Buffer | undefined {
		if (!this.store.isOpen()) {
			throw new Error('Database not open');
		}

		const keyBuffer = this.store.encodeKey(key);
		return this.#context.getSync(keyBuffer, getTxnId(options));
	}

	/**
	 * Retrieves the binary data for the given key using a preallocated,
	 * reusable buffer. Data in the buffer is only valid until the next get
	 * operation (including cursor operations).
	 *
	 * Note: The reusable buffer slightly differs from a typical buffer:
	 * - `.length` is set to the size of the value
	 * - `.byteLength` is set to the size of the full allocated memory area for
	 *   the buffer (usually much larger).
	 */
	getBinaryFast(key: Key, options?: GetOptions & T): MaybePromise<Buffer | undefined> {
		if (!this.store.isOpen()) {
			return Promise.reject(new Error('Database not open'));
		}

		const keyBuffer = this.store.encodeKey(key);
		let result: Buffer | undefined;
		let error: Error | undefined;
		let resolve: (value: Buffer | undefined) => void | undefined;
		let reject: (error: Error) => void | undefined;

		// TODO: specify the shared buffer to write the value to
		const status = this.#context.get(
			keyBuffer,
			value => {
				result = value;
				resolve?.(value);
			},
			err => {
				error = err;
				reject?.(err);
			},
			getTxnId(options)
		);

		if (error) {
			return Promise.reject(error);
		}
		if (status === 0) {
			return result;
		}

		let promise: Promise<Buffer | undefined>;
		({ resolve, reject, promise } = withResolvers<Buffer | undefined>());
		return promise;
	}

	/**
	 * Synchronously retrieves the binary data for the given key using a
	 * preallocated, reusable buffer. Data in the buffer is only valid until the
	 * next get operation (including cursor operations).
	 */
	getBinaryFastSync(key: Key, options?: GetOptions & T): Buffer | undefined {
		if (!this.store.isOpen()) {
			throw new Error('Database not open');
		}

		const keyBuffer = this.store.encodeKey(key);
		return this.#context.getSync(keyBuffer, getTxnId(options));
		// TODO: return UNMODIFIED if the value is not modified
	}

	/**
	 * Retrieves all keys within a range.
	 */
	getKeys(options?: IteratorOptions & T) {
		return this.getRange({
			...options,
			values: false
		} as IteratorOptions & T);
	}

	/**
	 * Retrieves the number of keys within a range.
	 *
	 * @param options - The range options.
	 * @returns The number of keys within the range.
	 *
	 * @example
	 * ```typescript
	 * const total = db.getKeysCount();
	 * const range = db.getKeysCount({ start: 'a', end: 'z' });
	 * ```
	 */
	getKeysCount(options?: RangeOptions & T): number {
		const startKey = options?.start ? this.store.encodeKey(options?.start) : undefined;
		const start = startKey ? Buffer.from(startKey.subarray(startKey.start, startKey.end)) : undefined;

		const endKey = options?.end ? this.store.encodeKey(options.end) : undefined;
		const end = endKey ? Buffer.from(endKey.subarray(endKey.start, endKey.end)) : undefined;

		return this.#context.getCount({
			...options,
			start,
			end,
		}, getTxnId(options));
	}

	/**
	 * Retrieves a range of keys and their values.
	 *
	 * @param options - The iterator options.
	 * @returns A range iterable.
	 *
	 * @example
	 * ```typescript
	 * for (const { key, value } of db.getRange()) {
	 *   console.log({ key, value });
	 * }
	 *
	 * for (const { key, value } of db.getRange({ start: 'a', end: 'z' })) {
	 *   console.log({ key, value });
	 * }
	 * ```
	 */
	getRange(options?: IteratorOptions & T) {
		if (!this.store.isOpen()) {
			throw new Error('Database not open');
		}

		const unencodedStartKey = options?.key || options?.start;
		const startKey = unencodedStartKey ? this.store.encodeKey(unencodedStartKey) : undefined;
		const start = startKey ? Buffer.from(startKey.subarray(startKey.start, startKey.end)) : undefined;

		const endKey = !options?.key && options?.end ? this.store.encodeKey(options.end) : undefined;
		const end = options?.key ? start : endKey ? Buffer.from(endKey.subarray(endKey.start, endKey.end)) : undefined;

		return new ExtendedIterable<DBIteratorValue<any>>(
			new DBIterator(
				new NativeIterator(this.#context, {
					...options,
					inclusiveEnd: options?.inclusiveEnd || !!options?.key,
					start,
					end
				}),
				this.store,
				options
			)
		);
	}

	/**
	 * Retrieves all values for the given key.
	 *
	 * @param key - The key to retrieve values for.
	 * @param options - The iterator options.
	 * @returns A range iterable.
	 *
	 * @example
	 * ```typescript
	 * for (const { key, value } of db.getValues('a')) {
	 *   console.log({ key, value });
	 * }
	 * ```
	 */
	getValues(key: Key, options?: IteratorOptions & T) {
		// TODO: create array-valued key `[ indexedValue, primaryKey ]`

		return this.getRange({
			...options,
			key
		} as IteratorOptions & T);
	}

	/**
	 * Retrieves the number of values for the given key.
	 *
	 * @param key - The key to retrieve values for.
	 * @param options - The range options.
	 * @returns The number of values for the given key.
	 *
	 * @example
	 * ```typescript
	 * const count = db.getValuesCount('a');
	 * ```
	 */
	getValuesCount(key: Key, options?: RangeOptions & T) {
		const startKey = this.store.encodeKey(key);
		const start = startKey ? Buffer.from(startKey.subarray(startKey.start, startKey.end)) : undefined;
		const end = start;

		// TODO: create array-valued key `[ indexedValue, primaryKey ]`

		return this.#context.getCount({
			...options,
			start,
			end,
			inclusiveEnd: true
		}, getTxnId(options));
	}

	/**
	 * Stores a value for the given key.
	 *
	 * @param key - The key to store the value for.
	 * @param value - The value to store.
	 * @param options - The put options.
	 * @returns The key and value.
	 *
	 * @example
	 * ```typescript
	 * await db.put('a', 'b');
	 * ```
	 */
	async put(key: Key, value: any, options?: PutOptions & T): Promise<void> {
		this.putSync(key, value, options);
	}

	/**
	 * Synchronously stores a value for the given key.
	 *
	 * @param key - The key to store the value for.
	 * @param value - The value to store.
	 * @param options - The put options.
	 * @returns The key and value.
	 *
	 * @example
	 * ```typescript
	 * db.putSync('a', 'b');
	 * ```
	 */
	putSync(key: Key, value: any, options?: PutOptions & T) {
		if (!this.store.isOpen()) {
			throw new Error('Database not open');
		}

		const keyBuffer = this.store.encodeKey(key);
		const valueBuffer = this.store.encodeValue(value);
		this.#context.putSync(keyBuffer, valueBuffer, getTxnId(options));
	}

	/**
	 * Removes a value for the given key. If the key does not exist, it will
	 * not error.
	 *
	 * @param key - The key to remove the value for.
	 * @param ifVersionOrValue - The version or value to remove.
	 * @param options - The remove options.
	 * @returns The key and value.
	 *
	 * @example
	 * ```typescript
	 * await db.remove('a');
	 * ```
	 */
	async remove(key: Key, options?: T): Promise<void> {
		this.removeSync(key, options);
	}

	/**
	 * Removes a value for the given key. If the key does not exist, it will
	 * not error.
	 *
	 * @param key - The key to remove the value for.
	 * @param ifVersionOrValue - The version or value to remove.
	 * @param options - The remove options.
	 * @returns The key and value.
	 *
	 * @example
	 * ```typescript
	 * db.removeSync('a');
	 * ```
	 */
	removeSync(key: Key, options?: T): void {
		if (!this.store.isOpen()) {
			throw new Error('Database not open');
		}

		const keyBuffer = this.store.encodeKey(key);
		this.#context.removeSync(keyBuffer, getTxnId(options));
	}
}

/**
 * Checks if the data method options object contains a transaction ID and
 * returns it.
 */
function getTxnId(options?: DBITransactional | unknown) {
	let txnId;
	if (options && typeof options === 'object' && 'transaction' in options) {
		txnId = (options.transaction as Transaction)?.id;
		if (txnId === undefined) {
			throw new TypeError('Invalid transaction');
		}
	}
	return txnId;
}

interface GetOptions {
	/**
	 * Whether to skip decoding the value.
	 *
	 * @default false
	 */
	skipDecode?: boolean;

	// ifNotTxnId?: number;
	// currentThread?: boolean;
}

<<<<<<< HEAD
=======
interface GetRangeOptions {
	end?: Key | Uint8Array;
	exactMatch?: boolean;
	exclusiveStart?: boolean;
	inclusiveEnd?: boolean;
	limit?: number;
	key?: Key;
	offset?: number;
	onlyCount?: boolean;
	reverse?: boolean;
	snapshot?: boolean;
	start?: Key | Uint8Array;
	values?: boolean;
	valuesForKey?: boolean;
};

>>>>>>> 8574e374
interface PutOptions {
	append?: boolean;
	instructedWrite?: boolean;
	noDupData?: boolean;
	noOverwrite?: boolean;
};<|MERGE_RESOLUTION|>--- conflicted
+++ resolved
@@ -125,14 +125,11 @@
 
 export interface DBITransactional {
 	transaction?: Transaction;
-<<<<<<< HEAD
 };
 
 interface DBIteratorValue<T> {
 	key: Key;
 	value: T;
-=======
->>>>>>> 8574e374
 };
 
 /**
@@ -616,8 +613,6 @@
 	// currentThread?: boolean;
 }
 
-<<<<<<< HEAD
-=======
 interface GetRangeOptions {
 	end?: Key | Uint8Array;
 	exactMatch?: boolean;
@@ -634,7 +629,6 @@
 	valuesForKey?: boolean;
 };
 
->>>>>>> 8574e374
 interface PutOptions {
 	append?: boolean;
 	instructedWrite?: boolean;
