import { dirname, join, resolve } from 'node:path';
import { readdirSync } from 'node:fs';
import { createRequire } from 'node:module';
import { fileURLToPath } from 'node:url';
import type { BufferWithDataView, Key } from './encoding.js';
import type { IteratorOptions, RangeOptions } from './dbi.js';
import type { Context } from './store.js';

export type TransactionOptions = {
	/**
	 * Whether to disable snapshots.
	 *
	 * @default false
	 */
	disableSnapshot?: boolean;
};

export type NativeTransaction = {
	id: number;
	new(context: NativeDatabase, options?: TransactionOptions): NativeTransaction;
	abort(): void;
	commit(resolve: () => void, reject: (err: Error) => void): void;
	commitSync(): void;
	get(key: Key, resolve: (value: Buffer) => void, reject: (err: Error) => void): number;
	getCount(options?: RangeOptions): number;
	getSync(key: Key): Buffer;
	getTimestamp(): number;
	putSync(key: Key, value: Buffer | Uint8Array, txnId?: number): void;
	removeSync(key: Key): void;
	setTimestamp(timestamp?: number): void;
	useLog(name: string | number): TransactionLog;
};
export type LogBuffer = Buffer & {
	dataView: DataView;
	logId: number;
	size: number;
}

export type TransactionLog = {
	new(name: string): TransactionLog;
	addEntry(data: Buffer | Uint8Array, txnId?: number): void;
<<<<<<< HEAD
	addEntryCopy(data: Buffer | Uint8Array, txnId?: number): void;
	getMemoryMapOfFile(sequenceId: number): LogBuffer;
	getLogFileSize(sequenceId: number): number;
	getLastCommittedPosition(): Buffer;
	lastCommittedPosition?: Buffer;
=======
	query(): void;
>>>>>>> 1f11f2a2
};

export declare class NativeIteratorCls<T> implements Iterator<T> {
	constructor(context: Context, options: IteratorOptions);
	next(): IteratorResult<T>;
	return(): IteratorResult<T>;
	throw(): IteratorResult<T>;
}

export type NativeDatabaseMode = 'optimistic' | 'pessimistic';

export type NativeDatabaseOptions = {
	disableWAL?: boolean;
	mode?: NativeDatabaseMode;
	name?: string;
	noBlockCache?: boolean;
	parallelismThreads?: number;
	transactionLogMaxSize?: number;
	transactionLogRetentionMs?: number;
	transactionLogsPath?: string;
};

type ResolveCallback<T> = (value: T) => void;
type RejectCallback = (err: Error) => void;

export type UserSharedBufferCallback = () => void;

export type PurgeLogsOptions = {
	destroy?: boolean;
	name?: string;
};

export type NativeDatabase = {
	new(): NativeDatabase;
	addListener(event: string, callback: (...args: any[]) => void): void;
	clear(resolve: ResolveCallback<number>, reject: RejectCallback, batchSize?: number): void;
	clearSync(batchSize?: number): number;
	close(): void;
	notify(event: string | BufferWithDataView, args?: any[]): boolean;
	get(key: BufferWithDataView, resolve: ResolveCallback<Buffer>, reject: RejectCallback, txnId?: number): number;
	getCount(options?: RangeOptions, txnId?: number): number;
	getOldestSnapshotTimestamp(): number;
	getSync(key: BufferWithDataView, txnId?: number): Buffer;
	getUserSharedBuffer(key: BufferWithDataView, defaultBuffer: ArrayBuffer, callback?: UserSharedBufferCallback): ArrayBuffer;
	hasLock(key: BufferWithDataView): boolean;
	listeners(event: string | BufferWithDataView): number;
	listLogs(): string[];
	opened: boolean;
	open(
		path: string,
		options?: NativeDatabaseOptions
	): void;
	purgeLogs(options?: PurgeLogsOptions): string[];
	putSync(key: BufferWithDataView, value: any, txnId?: number): void;
	removeListener(event: string | BufferWithDataView, callback: () => void): boolean;
	removeSync(key: BufferWithDataView, txnId?: number): void;
	tryLock(key: BufferWithDataView, callback?: () => void): boolean;
	unlock(key: BufferWithDataView): void;
	useLog(name: string): TransactionLog;
	withLock(key: BufferWithDataView, callback: () => void | Promise<void>): Promise<void>;
};

export type RocksDatabaseConfig = {
	blockCacheSize?: number;
};

const nativeExtRE = /\.node$/;

/**
 * Locates the native binding in the `build` directory, then the `prebuilds`
 * directory.
 *
 * @returns The path to the native binding.
 */
function locateBinding(): string {
	const baseDir = dirname(dirname(fileURLToPath(import.meta.url)));

	for (const type of ['Release', 'Debug'] as const) {
		try {
			const dir = join(baseDir, 'build', type);
			const files = readdirSync(dir);
			for (const file of files) {
				if (nativeExtRE.test(file)) {
					return resolve(dir, file);
				}
			}

		/* v8 ignore next -- @preserve */
		} catch {}
	}

	// the following lines are non-trivial to test, so we'll ignore them
	/* v8 ignore next 17 -- @preserve */

	// check prebuilds
	try {
		for (const target of readdirSync(join(baseDir, 'prebuilds'))) {
			const [platform, arch] = target.split('-');
			if (platform === process.platform && arch === process.arch) {
				for (const binding of readdirSync(join(baseDir, 'prebuilds', target))) {
					if (nativeExtRE.test(binding)) {
						return resolve(join(baseDir, 'prebuilds', target, binding));
					}
				}
			}
		}
	} catch {}

	throw new Error('Unable to locate rocksdb-js native binding');
}

const req = createRequire(import.meta.url);
const binding = req(locateBinding());

export const config: (options: RocksDatabaseConfig) => void = binding.config;
export const constants: {
	WOOF_TOKEN: number;
	BLOCK_SIZE: number;
	FILE_HEADER_SIZE: number;
	BLOCK_HEADER_SIZE: number;
	TXN_HEADER_SIZE: number;
	CONTINUATION_FLAG: number;
} = binding.constants;
export const NativeDatabase: NativeDatabase = binding.Database;
export const NativeIterator: typeof NativeIteratorCls = binding.Iterator;
export const NativeTransaction: NativeTransaction = binding.Transaction;
export const TransactionLog: TransactionLog = binding.TransactionLog;
export const version: string = binding.version;<|MERGE_RESOLUTION|>--- conflicted
+++ resolved
@@ -39,15 +39,10 @@
 export type TransactionLog = {
 	new(name: string): TransactionLog;
 	addEntry(data: Buffer | Uint8Array, txnId?: number): void;
-<<<<<<< HEAD
-	addEntryCopy(data: Buffer | Uint8Array, txnId?: number): void;
 	getMemoryMapOfFile(sequenceId: number): LogBuffer;
 	getLogFileSize(sequenceId: number): number;
 	getLastCommittedPosition(): Buffer;
 	lastCommittedPosition?: Buffer;
-=======
-	query(): void;
->>>>>>> 1f11f2a2
 };
 
 export declare class NativeIteratorCls<T> implements Iterator<T> {
