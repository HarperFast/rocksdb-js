--- conflicted
+++ resolved
@@ -39,13 +39,10 @@
 
 namespace rocksdb_js {
 
-<<<<<<< HEAD
+// forward declarations
 struct MemoryMap;
-=======
-// forward declarations
 struct TransactionLogEntryBatch;
 
->>>>>>> 904304e6
 struct TransactionLogFile final {
 	/**
 	 * The path to the transaction log file.
