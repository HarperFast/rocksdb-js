import { afterEach, assert, describe, expect, it } from 'vitest';
import { rimraf } from 'rimraf';
import { RocksDatabase } from '../src/index.js';
import { generateDBPath } from './lib/util.js';
import { setTimeout as delay } from 'node:timers/promises';
import type { Transaction } from '../src/transaction.js';
import { existsSync, readdirSync } from 'node:fs';

const testOptions = [
	{
		name: 'optimistic',
		options: {},
	},
	{
		name: 'pessimistic',
		options: { pessimistic: true },
	}
];

let dbPath: string | null = null;
let dbPath2: string | null = null;

afterEach(async () => {
	for (const path of [dbPath, dbPath2]) {
		if (path) {
			for (let i = 0; i < 10 && existsSync(path); i++) {
				if (i + 1 === 10) {
					throw new Error('Failed to remove db path!');
				}
				try {
					console.log('Attempting to remove', path);
					console.log(readdirSync(path));
					gc?.();
					await delay(500);
					await rimraf(path);
					console.log('Success!', path);
				} catch (error) {
					console.error('Failed to remove, trying again', path, error);
				}
				await delay(250);
			}
		}
	}
	dbPath = null;
	dbPath2 = null;
})

for (const { name, options } of testOptions) {
	describe(`transaction() (${name})`, () => {
		it(`${name} async should error if callback is not a function`, async () => {
			let db: RocksDatabase | null = null;
			dbPath = generateDBPath();

			try {
				db = await RocksDatabase.open(dbPath, options);
				await expect(db.transaction('foo' as any)).rejects.toThrow(
					new TypeError('Callback must be a function')
				);
			} finally {
				db?.close();
				await rimraf(dbPath);
			}
		});

		it(`${name} async should get a value`, async () => {
			let db: RocksDatabase | null = null;
			dbPath = generateDBPath();

			try {
				db = await RocksDatabase.open(dbPath, options);
				await db.put('foo', 'bar');
				await db.transaction(async (txn: Transaction) => {
					const value = await txn.get('foo');
					expect(value).toBe('bar');
				});
			} finally {
				db?.close();
				await rimraf(dbPath);
			}
		});

		it(`${name} async should set a value`, async () => {
			let db: RocksDatabase | null = null;
			dbPath = generateDBPath();

			try {
				db = await RocksDatabase.open(dbPath, options);
				await db.transaction(async (txn: Transaction) => {
					await txn.put('foo', 'bar2');
				});
				const value = await db.get('foo');
				expect(value).toBe('bar2');
			} finally {
				db?.close();
				await rimraf(dbPath);
			}
		});

		it(`${name} async should remove a value`, async () => {
			let db: RocksDatabase | null = null;
			dbPath = generateDBPath();

			try {
				db = await RocksDatabase.open(dbPath, options);
				await db.put('foo', 'bar');

				await db.transaction(async (txn: Transaction) => {
					await txn.remove('foo');
				});

				const value = await db.get('foo');
				expect(value).toBeUndefined();
			} finally {
				db?.close();
				await rimraf(dbPath);
			}
		});

<<<<<<< HEAD
		it('should rollback on error', async () => {
			let db: RocksDatabase | null = null;
			dbPath = generateDBPath();

			try {
				db = await RocksDatabase.open(dbPath, options);
				await db.put('foo', 'bar');

				await expect(db.transaction(async (txn: Transaction) => {
					await txn.put('foo', 'bar2');
					throw new Error('test');
				})).rejects.toThrow('test');

				const value = await db.get('foo');
				expect(value).toBe('bar');
			} finally {
				db?.close();
				await rimraf(dbPath);
			}
		});

		it('should remove a value', async () => {
			let db: RocksDatabase | null = null;
			dbPath = generateDBPath();

			try {
				db = await RocksDatabase.open(dbPath, options);
				await db.put('foo', 'bar');
				const value = await db.get('foo');
				expect(value).toBe('bar');

				await db.transaction(async (txn: Transaction) => {
					await txn.remove('foo');
				});

				const value2 = await db.get('foo');
				expect(value2).toBeUndefined();
			} finally {
				db?.close();
				await rimraf(dbPath);
			}
		});

		it('should rollback on error', async () => {
=======
		it(`${name} async should rollback on error`, async () => {
>>>>>>> a19c16a4
			let db: RocksDatabase | null = null;
			dbPath = generateDBPath();

			try {
				db = await RocksDatabase.open(dbPath, options);
				await db.put('foo', 'bar');

				await expect(db.transaction(async (txn: Transaction) => {
					await txn.put('foo', 'bar2');
					throw new Error('test');
				})).rejects.toThrow('test');

				const value = await db.get('foo');
				expect(value).toBe('bar');
			} finally {
				db?.close();
				await rimraf(dbPath);
			}
		});

		it(`${name} async should treat transaction as a snapshot`, async () => {
			let db: RocksDatabase | null = null;
			dbPath = generateDBPath();

			try {
				db = await RocksDatabase.open(dbPath, options);
				await db.put('foo', 'bar1');

				setTimeout(() => db?.put('foo', 'bar2'));

				try {
					await db.transaction(async (txn: Transaction) => {
						const before = await txn.get('foo');

						await new Promise((resolve) => setTimeout(resolve, 100));
						const after = await txn.get('foo');

						expect(before).toBe(after);

						await txn.put('foo', 'bar3');
					});
				} catch (error: unknown | Error & { code: string }) {
					expect(error).toBeInstanceOf(Error);
					if (error instanceof Error) {
						expect(error.message).toBe(`Transaction ${
							options.pessimistic ? 'put' : 'commit'
						} failed: Resource busy`);
						if ('code' in error) {
							expect(error.code).toBe('ERR_BUSY');
						}
					}
				}

				const value = await db.get('foo');
				expect(value).toBe('bar2');
			} finally {
				db?.close();
				await rimraf(dbPath);
			}
		});

		it(`${name} async should allow transactions across column families`, async () => {
			let db: RocksDatabase | null = null;
			let db2: RocksDatabase | null = null;
			dbPath = generateDBPath();

			try {
				db = await RocksDatabase.open(dbPath, options);
				db2 = await RocksDatabase.open(dbPath, { ...options, name: 'foo' });

				await db.put('foo', 'bar');
				await db2.put('foo2', 'baz');

				await db.transaction(async (txn: Transaction) => {
					assert(db);
					assert(db2);
					await db.put('foo', 'bar2', { transaction: txn });
					await db2.put('foo2', 'baz2', { transaction: txn });
				});

				expect(await db.get('foo')).toBe('bar2');
				expect(await db2.get('foo2')).toBe('baz2');
			} finally {
				db?.close();
				db2?.close();
				await rimraf(dbPath);
			}
		});

		it(`${name} async should allow multiple transactions to run in parallel`, async () => {
			let db: RocksDatabase | null = null;
			let db2: RocksDatabase | null = null;
			dbPath = generateDBPath();
			dbPath2 = generateDBPath();

			try {
				db = await RocksDatabase.open(dbPath, options);
				db2 = await RocksDatabase.open(dbPath2, options);

				await Promise.all([
					db.transaction(async (txn: Transaction) => {
						await new Promise((resolve) => setTimeout(resolve, 100));
						await db?.put('foo', 'bar2', { transaction: txn });
					}),
					db2.transaction(async (txn: Transaction) => {
						await new Promise((resolve) => setTimeout(resolve, 100));
						await db2?.put('foo2', 'baz3', { transaction: txn });
					}),
				]);

				expect(await db.get('foo')).toBe('bar2');
				expect(await db2.get('foo2')).toBe('baz3');
			} finally {
				db?.close();
				db2?.close();
				await rimraf(dbPath);
				await rimraf(dbPath2);
			}
		});
	});

	describe(`transactionSync() (${name})`, () => {
		it(`${name} sync should error if callback is not a function`, async () => {
			let db: RocksDatabase | null = null;
			dbPath = generateDBPath();

			try {
				db = await RocksDatabase.open(dbPath, options);
				expect(() => db!.transactionSync('foo' as any))
					.toThrow(new TypeError('Callback must be a function'));
			} finally {
				db?.close();
				await rimraf(dbPath);
			}
		});

		it(`${name} sync should get a value`, async () => {
			let db: RocksDatabase | null = null;
			dbPath = generateDBPath();

			try {
				db = await RocksDatabase.open(dbPath, options);
				await db.put('foo', 'bar');
				db.transactionSync((txn: Transaction) => {
					const value = txn.getSync('foo');
					expect(value).toBe('bar');
				});
			} finally {
				db?.close();
				await rimraf(dbPath);
			}
		});

		it(`${name} sync should set a value`, async () => {
			let db: RocksDatabase | null = null;
			dbPath = generateDBPath();

			try {
				db = await RocksDatabase.open(dbPath, options);

				db.transactionSync((txn: Transaction) => {
					txn.putSync('foo', 'bar2');
				});

				const value = await db.get('foo');
				expect(value).toBe('bar2');
			} finally {
				db?.close();
				await rimraf(dbPath);
			}
		});

		it(`${name} sync should remove a value`, async () => {
			let db: RocksDatabase | null = null;
			dbPath = generateDBPath();

			try {
				db = await RocksDatabase.open(dbPath, options);
				await db.put('foo', 'bar');

				db.transactionSync((txn: Transaction) => {
					txn.removeSync('foo');
				});

				const value = await db.get('foo');
				expect(value).toBeUndefined();
			} finally {
				db?.close();
				await rimraf(dbPath);
			}
		});

		it(`${name} sync should rollback on error`, async () => {
			let db: RocksDatabase | null = null;
			dbPath = generateDBPath();

			try {
				db = await RocksDatabase.open(dbPath, options);
				await db.put('foo', 'bar');

				expect(() => db!.transactionSync((txn: Transaction) => {
					txn.putSync('foo', 'bar2');
					throw new Error('test');
				})).toThrow('test');

				const value = await db.get('foo');
				expect(value).toBe('bar');
			} finally {
				db?.close();
				await rimraf(dbPath);
			}
		});

		it(`${name} sync should allow transactions across column families`, async () => {
			let db: RocksDatabase | null = null;
			let db2: RocksDatabase | null = null;
			dbPath = generateDBPath();

			try {
				db = await RocksDatabase.open(dbPath, options);
				db2 = await RocksDatabase.open(dbPath, { ...options, name: 'foo' });

				await db.put('foo', 'bar');
				await db2.put('foo2', 'baz');

				db.transactionSync((txn: Transaction) => {
					assert(db);
					assert(db2);
					db.putSync('foo', 'bar2', { transaction: txn });
					db2.putSync('foo2', 'baz2', { transaction: txn });
				});

				expect(await db.get('foo')).toBe('bar2');
				expect(await db2.get('foo2')).toBe('baz2');
			} finally {
				db?.close();
				db2?.close();
				await rimraf(dbPath);
			}
		});
	});

	describe(`Error handling (${name})`, () => {
		it('should error if transaction is invalid', async () => {
			let db: RocksDatabase | null = null;
			dbPath = generateDBPath();

			try {
				db = await RocksDatabase.open(dbPath, options);
				await expect(db.get('foo', { transaction: 'bar' as any })).rejects.toThrow('Invalid transaction');
			} finally {
				db?.close();
				await rimraf(dbPath);
			}
		});

		it('should error if transaction is not found', async () => {
			let db: RocksDatabase | null = null;
			dbPath = generateDBPath();

			try {
				db = await RocksDatabase.open(dbPath, options);
				await expect(db.get('foo', { transaction: { id: 9926 } as any })).rejects.toThrow('Transaction not found');
			} finally {
				db?.close();
				await rimraf(dbPath);
			}
		});
	});
}<|MERGE_RESOLUTION|>--- conflicted
+++ resolved
@@ -58,7 +58,6 @@
 				);
 			} finally {
 				db?.close();
-				await rimraf(dbPath);
 			}
 		});
 
@@ -75,7 +74,6 @@
 				});
 			} finally {
 				db?.close();
-				await rimraf(dbPath);
 			}
 		});
 
@@ -92,7 +90,6 @@
 				expect(value).toBe('bar2');
 			} finally {
 				db?.close();
-				await rimraf(dbPath);
 			}
 		});
 
@@ -112,12 +109,10 @@
 				expect(value).toBeUndefined();
 			} finally {
 				db?.close();
-				await rimraf(dbPath);
-			}
-		});
-
-<<<<<<< HEAD
-		it('should rollback on error', async () => {
+			}
+		});
+
+		it(`${name} async should rollback on error`, async () => {
 			let db: RocksDatabase | null = null;
 			dbPath = generateDBPath();
 
@@ -134,53 +129,6 @@
 				expect(value).toBe('bar');
 			} finally {
 				db?.close();
-				await rimraf(dbPath);
-			}
-		});
-
-		it('should remove a value', async () => {
-			let db: RocksDatabase | null = null;
-			dbPath = generateDBPath();
-
-			try {
-				db = await RocksDatabase.open(dbPath, options);
-				await db.put('foo', 'bar');
-				const value = await db.get('foo');
-				expect(value).toBe('bar');
-
-				await db.transaction(async (txn: Transaction) => {
-					await txn.remove('foo');
-				});
-
-				const value2 = await db.get('foo');
-				expect(value2).toBeUndefined();
-			} finally {
-				db?.close();
-				await rimraf(dbPath);
-			}
-		});
-
-		it('should rollback on error', async () => {
-=======
-		it(`${name} async should rollback on error`, async () => {
->>>>>>> a19c16a4
-			let db: RocksDatabase | null = null;
-			dbPath = generateDBPath();
-
-			try {
-				db = await RocksDatabase.open(dbPath, options);
-				await db.put('foo', 'bar');
-
-				await expect(db.transaction(async (txn: Transaction) => {
-					await txn.put('foo', 'bar2');
-					throw new Error('test');
-				})).rejects.toThrow('test');
-
-				const value = await db.get('foo');
-				expect(value).toBe('bar');
-			} finally {
-				db?.close();
-				await rimraf(dbPath);
 			}
 		});
 
@@ -221,7 +169,6 @@
 				expect(value).toBe('bar2');
 			} finally {
 				db?.close();
-				await rimraf(dbPath);
 			}
 		});
 
@@ -249,7 +196,6 @@
 			} finally {
 				db?.close();
 				db2?.close();
-				await rimraf(dbPath);
 			}
 		});
 
@@ -279,8 +225,6 @@
 			} finally {
 				db?.close();
 				db2?.close();
-				await rimraf(dbPath);
-				await rimraf(dbPath2);
 			}
 		});
 	});
@@ -296,7 +240,6 @@
 					.toThrow(new TypeError('Callback must be a function'));
 			} finally {
 				db?.close();
-				await rimraf(dbPath);
 			}
 		});
 
@@ -313,7 +256,6 @@
 				});
 			} finally {
 				db?.close();
-				await rimraf(dbPath);
 			}
 		});
 
@@ -332,7 +274,6 @@
 				expect(value).toBe('bar2');
 			} finally {
 				db?.close();
-				await rimraf(dbPath);
 			}
 		});
 
@@ -352,7 +293,6 @@
 				expect(value).toBeUndefined();
 			} finally {
 				db?.close();
-				await rimraf(dbPath);
 			}
 		});
 
@@ -373,7 +313,6 @@
 				expect(value).toBe('bar');
 			} finally {
 				db?.close();
-				await rimraf(dbPath);
 			}
 		});
 
@@ -401,7 +340,6 @@
 			} finally {
 				db?.close();
 				db2?.close();
-				await rimraf(dbPath);
 			}
 		});
 	});
@@ -416,7 +354,6 @@
 				await expect(db.get('foo', { transaction: 'bar' as any })).rejects.toThrow('Invalid transaction');
 			} finally {
 				db?.close();
-				await rimraf(dbPath);
 			}
 		});
 
@@ -429,7 +366,6 @@
 				await expect(db.get('foo', { transaction: { id: 9926 } as any })).rejects.toThrow('Transaction not found');
 			} finally {
 				db?.close();
-				await rimraf(dbPath);
 			}
 		});
 	});
