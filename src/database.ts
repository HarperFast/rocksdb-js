import { Transaction } from './transaction.js';
import { DBI, type DBITransactional } from './dbi.js';
import { Store, type StoreOptions } from './store.js';
import { config, type TransactionOptions, type RocksDatabaseConfig } from './load-binding.js';
import { Encoder as MsgpackEncoder } from 'msgpackr';
import { withResolvers } from './util.js';
import * as orderedBinary from 'ordered-binary';
import type { EncoderFunction, Key } from './encoding.js';

export interface RocksDatabaseOptions extends StoreOptions {
	/**
	 * The column family name.
	 *
	 * @default 'default'
	 */
	name?: string;

	/**
	 * A custom store.
	 */
	store?: Store;
};

/**
 * The main class for interacting with a RocksDB database.
 *
 * Before using this class, you must open the database first.
 *
 * @example
 * ```ts
 * const db = RocksDatabase.open('/path/to/database');
 * await db.put('key', 'value');
 * const value = await db.get('key');
 * db.close();
 * ```
 */
export class RocksDatabase extends DBI<DBITransactional> {
	constructor(
		pathOrStore: string | Store,
		options?: RocksDatabaseOptions
	) {
		if (typeof pathOrStore === 'string') {
			super(new Store(pathOrStore, options));
		} else if (pathOrStore instanceof Store) {
			super(pathOrStore);
		} else {
			throw new TypeError('Invalid database path or store');
		}
	}

<<<<<<< HEAD
	/**
	 * In memory lock mechanism for cache resolution.
	 * @param key
	 */
	attemptLock(_key: Key) {
		//
	}

	/**
	 * Removes all data from the database asynchronously.
	 *
	 * @example
	 * ```ts
	 * const db = RocksDatabase.open('/path/to/database');
	 * await db.clear(); // default batch size of 10000
	 *
	 * await db.clear(1000); // batch size of 1000
	 * ```
	 */
	clear(options?: { batchSize?: number }): Promise<number> {
		if (!this.store.db.opened) {
			return Promise.reject(new Error('Database not open'));
		}

		if (this.store.encoder?.structures !== undefined) {
			this.store.encoder.structures = [];
		}

		const { resolve, reject, promise } = withResolvers<number>();
		this.store.db.clear(resolve, reject, options?.batchSize);
		return promise;
	}

	/**
	 * Removes all entries from the database synchronously.
	 *
	 * @example
	 * ```ts
	 * const db = RocksDatabase.open('/path/to/database');
	 * db.clearSync(); // default batch size of 10000
	 *
	 * db.clearSync(1000); // batch size of 1000
	 * ```
	 */
	clearSync(options?: { batchSize?: number }): number {
		if (!this.store.db.opened) {
			throw new Error('Database not open');
		}

		if (this.store.encoder?.structures !== undefined) {
			this.store.encoder.structures = [];
		}

		return this.store.db.clearSync(options?.batchSize);
=======
	async clear(): Promise<void> {
		//
>>>>>>> afdc08a7
	}

	/**
	 * Closes the database.
	 *
	 * @example
	 * ```ts
	 * const db = RocksDatabase.open('/path/to/database');
	 * db.close();
	 * ```
	 */
	close() {
		this.store.close();
	}

	/**
	 * Set global database settings.
	 *
	 * @param options - The options for the database.
	 *
	 * @example
	 * ```ts
	 * RocksDatabase.config({ blockCacheSize: 1024 * 1024 });
	 * ```
	 */
	static config(options: RocksDatabaseConfig): void {
		config(options);
	}

	// committed

	async drop(): Promise<void> {
		//
	}

	dropSync() {
		//
	}

	get encoder() {
		return this.store.encoder;
	}

	// flushed

	/**
	 * Returns a number representing a unix timestamp of the oldest unreleased
	 * snapshot.
	 *
	 * @returns The oldest snapshot timestamp.
	 */
	getOldestSnapshotTimestamp() {
		return this.store.db.getOldestSnapshotTimestamp();
	}

	getStats() {
		return {
			free: {},
			root: {},
		};
	}

	getUserSharedBuffer(_key: Key, _defaultBuffer?: Buffer) {
		//
	}

	/**
	 * Returns whether the database has a lock for the given key.
	 *
	 * @param key - The key to check.
	 * @returns `true` if the database has a lock for the given key, `false`
	 * otherwise.
	 *
	 * @example
	 * ```ts
	 * const db = RocksDatabase.open('/path/to/database');
	 * db.hasLock('foo'); // false
	 * db.tryLock('foo', () => {});
	 * db.hasLock('foo'); // true
	 * ```
	 */
	hasLock(key: Key): boolean {
		return this.store.hasLock(key);
	}

	async ifNoExists(_key: Key): Promise<void> {
		//
	}

	/**
	 * Returns whether the database is open.
	 *
	 * @returns `true` if the database is open, `false` otherwise.
	 */
	isOpen() {
		return this.store.isOpen();
	}

	/**
	 * Sugar method for opening a database.
	 *
	 * @param pathOrStore - The filesystem path to the database or a custom store.
	 * @param options - The options for the database.
	 * @returns A new RocksDatabase instance.
	 *
	 * @example
	 * ```ts
	 * const db = RocksDatabase.open('/path/to/database');
	 * ```
	 */
	static open(
		pathOrStore: string | Store,
		options?: RocksDatabaseOptions
	): RocksDatabase {
		return new RocksDatabase(pathOrStore, options).open();
	}

	/**
	 * Opens the database. This function returns immediately if the database is
	 * already open.
	 *
	 * @returns A new RocksDatabase instance.
	 *
	 * @example
	 * ```ts
	 * const db = new RocksDatabase('/path/to/database');
	 * db.open();
	 * ```
	 */
	open(): RocksDatabase {
		const { store } = this;

		if (store.open()) {
			// already open
			return this;
		}

		/**
		 * The encoder initialization precedence is:
		 * 1. encoder.Encoder
		 * 2. encoder.encode()
		 * 3. encoding === `msgpack`
		 * 4. encoding === `ordered-binary`
		 * 5. encoder.writeKey()
		 */
		let EncoderClass: EncoderFunction | undefined = store.encoder?.Encoder;
		if (store.encoding === false) {
			store.encoder = null;
			EncoderClass = undefined;
		} else if (typeof EncoderClass === 'function') {
			store.encoder = null;
		} else if (
			typeof store.encoder?.encode !== 'function' &&
			(!store.encoding || store.encoding === 'msgpack')
		) {
			store.encoding = 'msgpack';
			EncoderClass = MsgpackEncoder;
		}

		if (EncoderClass) {
			const opts: Record<string, any> = {
				copyBuffers: true
			};
			const { sharedStructuresKey } = store;
			if (sharedStructuresKey) {
				opts.getStructures = (): any => {
					const buffer = this.getBinarySync(sharedStructuresKey);
					return buffer && store.decoder?.decode ? store.decoder.decode(buffer) : undefined;
				};
				opts.saveStructures = (structures: any, isCompatible: boolean | ((existingStructures: any) => boolean)) => {
					this.transactionSync((txn: Transaction) => {
						// note: we need to get a fresh copy of the shared structures,
						// so we don't want to use the transaction's getBinarySync()
						const existingStructuresBuffer = this.getBinarySync(sharedStructuresKey);
						const existingStructures = existingStructuresBuffer && store.decoder?.decode
							? store.decoder.decode(existingStructuresBuffer)
							: undefined;
						if (typeof isCompatible == 'function') {
							if (!isCompatible(existingStructures)) {
								return false;
							}
						} else if (existingStructures && existingStructures.length !== isCompatible) {
							return false;
						}
						txn.putSync(sharedStructuresKey, structures);
					});
				};
			}
			store.encoder = new EncoderClass({
				...opts,
				...store.encoder
			});
			store.decoder = store.encoder;
		} else if (typeof store.encoder?.encode === 'function') {
			if (!store.decoder) {
				store.decoder = store.encoder;
			}
		} else if (store.encoding === 'ordered-binary') {
			store.encoder = {
				readKey: orderedBinary.readKey,
				writeKey: orderedBinary.writeKey,
			};
			store.decoder = store.encoder;
		}

		if (typeof store.encoder?.writeKey === 'function' && !store.encoder?.encode) {
			// define a fallback encode method that uses writeKey to encode values
			store.encoder = {
				...store.encoder,
				encode: (value: any, _mode?: number): Buffer => {
					const bytesWritten = store.writeKey(value, store.encodeBuffer, 0);
					return store.encodeBuffer.subarray(0, bytesWritten);
				}
			};
			store.encoder.copyBuffers = true;
		}

		if (store.decoder?.needsStableBuffer !== true) {
			store.decoderCopies = true;
		}

		if (store.decoder?.readKey && !store.decoder.decode) {
			store.decoder.decode = (buffer: Buffer): any => {
				if (store.decoder?.readKey) {
					return store.decoder.readKey(buffer, 0, buffer.length);
				}
				return buffer;
			};
			store.decoderCopies = true;
		}

		return this;
	}

	get path() {
		return this.store.path;
	}

	/**
	 * Executes all operations in the callback as a single transaction.
	 *
	 * @param callback - A async function that receives the transaction as an argument.
	 * @returns A promise that resolves the `callback` return value.
	 *
	 * @example
	 * ```ts
	 * const db = RocksDatabase.open('/path/to/database');
	 * await db.transaction(async (txn) => {
	 *   await txn.put('key', 'value');
	 * });
	 * ```
	 */
	async transaction(callback: (txn: Transaction) => PromiseLike<any>, options?: TransactionOptions) {
		if (typeof callback !== 'function') {
			throw new TypeError('Callback must be a function');
		}

		const txn = new Transaction(this.store, options);

		try {
			this.emit('begin-transaction');
			const result = await callback(txn);
			await txn.commit();
			return result;
		} catch (error) {
			txn.abort();
			throw error;
		}
	}

	/**
	 * Executes all operations in the callback as a single transaction.
	 *
	 * @param callback - A function that receives the transaction as an
	 * argument. If the callback return promise-like value, it is awaited
	 * before committing the transaction. Otherwise, the callback is treated as
	 * synchronous.
	 * @returns The `callback` return value.
	 *
	 * @example
	 * ```ts
	 * const db = RocksDatabase.open('/path/to/database');
	 * await db.transaction(async (txn) => {
	 *   await txn.put('key', 'value');
	 * });
	 * ```
	 */
	transactionSync<T>(callback: (txn: Transaction) => T | PromiseLike<T>, options?: TransactionOptions): T | PromiseLike<T> {
		if (typeof callback !== 'function') {
			throw new TypeError('Callback must be a function');
		}

		const txn = new Transaction(this.store, options);

		try {
			this.emit('begin-transaction');
			const result = callback(txn);
			let committed = false;

			// despite being 'sync', we need to support async operations
			if (result && typeof result === 'object' && 'then' in result && typeof result.then === 'function') {
				return result.then((value) => {
					if (committed) {
						throw new Error('Transaction already committed');
					}
					committed = true;
					txn.commitSync();
					return value as T;
				});
			}

			txn.commitSync();
			return result;
		} catch (error) {
			txn.abort();
			throw error;
		}
	}

	/**
	 * Attempts to acquire a lock for a given key. If the lock is available,
	 * the function returns `true` and the optional callback is never called.
	 * If the lock is not available, the function returns `false` and the
	 * callback is queued until the lock is released.
	 *
	 * @param key - The key to lock.
	 * @param onUnlocked - A callback to call when the lock is released.
	 *
	 * @example
	 * ```ts
	 * const db = RocksDatabase.open('/path/to/database');
	 * db.tryLock('foo', () => {
	 *   console.log('lock acquired');
	 * });
	 * ```
	 * @returns `true` if the lock was acquired, `false` otherwise.
	 */
	tryLock(key: Key, onUnlocked?: () => void): boolean {
		return this.store.tryLock(key, onUnlocked);
	}

	/**
	 * Releases the lock on the given key and calls any queued `onUnlocked`
	 * callback handlers.
	 *
	 * @param key - The key to unlock.
	 * @returns `true` if the lock was released or `false` if the lock did not
	 * exist.
	 *
	 * @example
	 * ```ts
	 * const db = RocksDatabase.open('/path/to/database');
	 * db.tryLock('foo', () => {});
	 * db.unlock('foo'); // returns `true`
	 * db.unlock('foo'); // already unlocked, returns `false`
	 * ```
	 */
	unlock(key: Key): void {
		return this.store.unlock(key);
	}

	/**
	 * Excecutes a function using a thread-safe lock to ensure mutual
	 * exclusion.
	 *
	 * @param callback - A callback to call when the lock is acquired.
	 * @returns A promise that resolves when the lock is acquired.
	 *
	 * @example
	 * ```typescript
	 * const db = RocksDatabase.open('/path/to/database');
	 * await db.withLock(async (waited) => {
	 *   console.log('lock acquired', waited);
	 * });
	 * ```
	 */
	withLock(key: Key, callback: () => void | Promise<void>): Promise<void> {
		return this.store.withLock(key, callback);
	}
}<|MERGE_RESOLUTION|>--- conflicted
+++ resolved
@@ -48,15 +48,6 @@
 		}
 	}
 
-<<<<<<< HEAD
-	/**
-	 * In memory lock mechanism for cache resolution.
-	 * @param key
-	 */
-	attemptLock(_key: Key) {
-		//
-	}
-
 	/**
 	 * Removes all data from the database asynchronously.
 	 *
@@ -103,10 +94,6 @@
 		}
 
 		return this.store.db.clearSync(options?.batchSize);
-=======
-	async clear(): Promise<void> {
-		//
->>>>>>> afdc08a7
 	}
 
 	/**
