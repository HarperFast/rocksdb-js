--- conflicted
+++ resolved
@@ -23,11 +23,7 @@
  * regardless of whether their timestamp is before or after the start
  */
 Object.defineProperty(TransactionLog.prototype, 'query', {
-<<<<<<< HEAD
-	value: function({ start, end, exactStart, startFromLastFlushed, readUncommitted, exclusiveStart }: TransactionLogQueryOptions = {}): IterableIterator<TransactionEntry> {
-=======
-	value({ start, end, exactStart, readUncommitted, exclusiveStart }: TransactionLogQueryOptions = {}): IterableIterator<TransactionEntry> | null {
->>>>>>> 37ef99aa
+	value({ start, end, exactStart, startFromLastFlushed, readUncommitted, exclusiveStart }: TransactionLogQueryOptions = {}): IterableIterator<TransactionEntry> | null {
 		const transactionLog = this;
 		if (!this._lastCommittedPosition) {
 			// if this is the first time we are querying the log, initialize the last committed position and memory map cache
