--- conflicted
+++ resolved
@@ -7,19 +7,14 @@
  */
 
 #ifdef DEBUG
-<<<<<<< HEAD
 	#define DEBUG_LOG(msg, ...) \
 		rocksdb_js::debugLog(msg, ##__VA_ARGS__);
-#else
-	// release builds debug logging is a no-op
-	#define DEBUG_LOG(msg, ...)
-=======
 	#define DEBUG_LOG_NAPI_VALUE(value) \
 		rocksdb_js::debugLogNapiValue(env, value);
 #else
 	// release builds debug logging is a no-op
+	#define DEBUG_LOG(msg, ...)
 	#define DEBUG_LOG_NAPI_VALUE(value)
->>>>>>> a19c16a4
 #endif
 
 #define NAPI_STATUS_RETURN(call) \
