{
  "name": "@harperdb/rocksdb-js",
  "version": "0.0.0",
  "description": "",
  "main": "./dist/index.cjs",
  "module": "./dist/index.js",
  "exports": {
    ".": {
      "types": "./dist/index.d.js",
      "import": "./dist/index.js",
      "require": "./dist/index.cjs"
    }
  },
  "type": "module",
  "gypfile": true,
  "scripts": {
    "bench": "vitest bench --outputJson benchmark-results.json",
    "build": "pnpm build:bundle && pnpm rebuild",
    "build:bundle": "rimraf dist && rollup -c rollup.config.ts --configPlugin typescript && pnpm build:types",
    "build:debug": "SKIP_MINIFY=1 pnpm build:bundle",
    "build:types": "pnpm build:types:temp && pnpm build:types:roll && pnpm build:types:check",
    "build:types:temp": "tsc --declaration --emitDeclarationOnly --outDir temp --project tsconfig.build.json",
    "build:types:roll": "rollup --config rollup.dts.config.ts --configPlugin typescript && rimraf temp",
    "build:types:check": "tsc --project tsconfig.check.json",
    "check": "pnpm type-check && pnpm lint",
    "clean": "node-gyp clean",
    "coverage": "tsx scripts/coverage/main.ts",
    "lint": "oxlint",
    "prepublishOnly": "pnpm build:bundle && pnpm prebuild",
    "prebuild": "echo 'TODO'",
    "rebuild": "node-gyp rebuild",
    "rebuild:debug": "node-gyp rebuild --coverage --debug --verbose",
    "test": "node --expose-gc ./node_modules/vitest/vitest.mjs --reporter=verbose",
    "type-check": "tsc --noEmit"
  },
  "files": [
    "binding.gyp",
    "dist",
    "prebuilds",
    "src/binding",
    "vendor"
  ],
  "dependencies": {
    "@harperdb/extended-iterable": "1.0.1",
    "msgpackr": "1.11.5",
    "ordered-binary": "1.6.0"
  },
  "devDependencies": {
    "@rollup/plugin-commonjs": "^28.0.6",
    "@rollup/plugin-node-resolve": "16.0.1",
    "@rollup/plugin-replace": "6.0.2",
    "@rollup/plugin-typescript": "12.1.4",
    "@types/node": "24.3.1",
    "@vitest/coverage-v8": "3.2.4",
    "dotenv": "17.2.2",
    "esbuild": "0.25.9",
<<<<<<< HEAD
    "lefthook": "1.12.4",
    "lmdb": "3.4.2",
=======
    "lefthook": "1.13.0",
>>>>>>> afd54aa3
    "node-gyp": "11.4.2",
    "oxlint": "1.15.0",
    "prebuildify": "6.0.1",
    "rimraf": "6.0.1",
    "rollup": "4.50.1",
    "rollup-plugin-dts": "6.2.3",
    "rollup-plugin-esbuild": "6.2.1",
    "semver": "7.7.2",
    "tslib": "2.8.1",
    "tsx": "4.20.5",
    "typescript": "5.9.2",
    "vitest": "3.2.4"
  },
  "engines": {
    "node": ">=18"
  },
  "rocksdb": {
    "version": "10.4.2"
  },
  "pnpm": {
    "onlyBuiltDependencies": [
      "msgpackr-extract"
    ]
  }
}<|MERGE_RESOLUTION|>--- conflicted
+++ resolved
@@ -54,12 +54,8 @@
     "@vitest/coverage-v8": "3.2.4",
     "dotenv": "17.2.2",
     "esbuild": "0.25.9",
-<<<<<<< HEAD
-    "lefthook": "1.12.4",
+    "lefthook": "1.13.0",
     "lmdb": "3.4.2",
-=======
-    "lefthook": "1.13.0",
->>>>>>> afd54aa3
     "node-gyp": "11.4.2",
     "oxlint": "1.15.0",
     "prebuildify": "6.0.1",
