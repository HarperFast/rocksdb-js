import { closeSync, openSync, readSync, statSync, type Stats } from 'node:fs';
import { constants } from './load-binding.js';

const { BLOCK_HEADER_SIZE, CONTINUATION_FLAG, WOOF_TOKEN } = constants;

interface Block {
	dataOffset: number;
	flags: number;
	startTimestamp: number;
}

interface LogEntry {
	continuation?: boolean;
	data: Buffer;
	length: number;
	partial?: boolean;
	timestamp?: number;
}

interface TransactionLog {
	blockCount: number;
	blockSize: number;
	blocks: Block[];
	entries: LogEntry[];
	size: number;
	version: number;
}

/**
 * Loads an entire transaction log file into memory.
 * @param path - The path to the transaction log file.
 * @returns The transaction log.
 */
export function parseTransactionLog(path: string): TransactionLog {
	let stats: Stats;
	try {
		stats = statSync(path);
	} catch (error) {
		if ((error as NodeJS.ErrnoException).code === 'ENOENT') {
			throw new Error('Transaction log file does not exist');
		}
		throw error;
	}

	const { size } = stats;
	if (size === 0) {
		throw new Error('Transaction log file is too small');
	}

	const fileHandle = openSync(path, 'r');
	let fileOffset = 0;

	const read = (numBytes: number) => {
		const buffer = Buffer.allocUnsafe(numBytes);
		const bytesRead = readSync(fileHandle, buffer, 0, numBytes, fileOffset);
		fileOffset += bytesRead;
		if (bytesRead !== numBytes) {
			throw new Error(`Expected to read ${numBytes} bytes but only read ${bytesRead}`);
		}
		return buffer;
	};

	try {
		/*
		// read the file header
		const token = read(4).readUInt32BE(0);
		if (token !== WOOF_TOKEN) {
			throw new Error('Invalid token');
		}

		const version = read(2).readUInt16BE(0);
		if (version !== 1) {
			throw new Error('Unsupported transaction log file version');
		}
<<<<<<< HEAD
*/
		const version = 1;
		const blockSize = 4096;//read(4).readUInt32BE(0);
=======

		const blockSize = read(2).readUInt16BE(0);
>>>>>>> 1f11f2a2
		const blockCount = Math.ceil((size - fileOffset) / blockSize);
		const blocks: Block[] = Array.from({ length: blockCount });
		const entries: LogEntry[] = [];
		const transactionSize = size - (blockCount * BLOCK_HEADER_SIZE);
		const transactionData = Buffer.allocUnsafe(transactionSize);
		let transactionDataLength = 0;
		let transactionOffset = 0;

		// read all of the blocks and fill the transaction data buffer
		for (let i = 0; fileOffset < size; i++) {
			const buffer = Buffer.allocUnsafe(blockSize);
			let byteCount = readSync(fileHandle, buffer, 0, blockSize, fileOffset);
			fileOffset += byteCount;

			if (byteCount < 8) {
				throw new Error(`Invalid block ${i}: expected at least 8 bytes for start timestamp but only read ${byteCount}`);
			}
			const startTimestamp = buffer.readDoubleBE(0);
			byteCount -= 8;

			if (byteCount < 2) {
				throw new Error(`Invalid block ${i}: expected at least 2 bytes for flags but only read ${byteCount}`);
			}
			const flags = buffer.readUInt16BE(8);
			byteCount -= 2;

			if (byteCount < 2) {
				throw new Error(`Invalid block ${i}: expected at least 2 bytes for data offset but only read ${byteCount}`);
			}
			const dataOffset = buffer.readUInt16BE(10);
			byteCount -= 2;

			blocks[i] = { startTimestamp, flags, dataOffset };

			if (byteCount > 0) {
				if (transactionDataLength + byteCount > transactionSize) {
					throw new Error(`Invalid block ${i}: expected at most ${transactionSize} bytes for transaction data but read ${transactionDataLength}`);
				}
				// If `dataOffset` is set and this is NOT a continuation block (first block with CONTINUATION_FLAG),
				// then it indicates padding - use it to exclude padding from the data
				// For continuation blocks, dataOffset indicates where continuation ends, but we copy all data
				let actualDataBytes = byteCount;
				if (dataOffset > 0 && !(i === 0 && (flags & CONTINUATION_FLAG))) {
					// This block has padding at the end, use dataOffset to exclude it
					actualDataBytes = dataOffset;
				}
				actualDataBytes = Math.min(actualDataBytes, byteCount);

				const data = buffer.subarray(BLOCK_HEADER_SIZE, BLOCK_HEADER_SIZE + actualDataBytes);
				transactionData.set(data, transactionDataLength);
				transactionDataLength += actualDataBytes;
			}
		}

		const length = Math.min(blocks[0]?.dataOffset, transactionDataLength);
		if ((blocks[0].flags & CONTINUATION_FLAG) && length > 0) {
			// The first block is a continuation from the previous file
			entries.push({
				data: transactionData.subarray(0, length),
				continuation: true,
				length
			});
			transactionOffset += blocks[0].dataOffset;
		}

		for (let i = 0; transactionOffset < transactionDataLength; i++) {
			if (transactionOffset + 8 > transactionDataLength) {
				throw new Error(`Invalid transaction ${i}: expected at least 8 bytes for start timestamp but only read ${transactionDataLength - transactionOffset}`);
			}
			const timestamp = transactionData.readDoubleBE(transactionOffset);
			transactionOffset += 8;

			if (transactionOffset + 4 > transactionDataLength) {
				throw new Error(`Invalid transaction ${i}: expected at least 4 bytes for length but only read ${transactionDataLength - transactionOffset}`);
			}
			const length = transactionData.readUInt32BE(transactionOffset);
			transactionOffset += 4;

			const end = Math.min(transactionOffset + length, transactionDataLength);
			const data = transactionData.subarray(transactionOffset, end);
			const entry: LogEntry = {
				data,
				length: end - transactionOffset,
				timestamp
			};

			if (transactionOffset + length > transactionDataLength) {
				// if we're at the end of the file, then we don't have all of
				// the data and we mark the entry as partial
				if (fileOffset === size) {
					entry.partial = true;
				} else {
					throw new Error(`Invalid transaction ${i}: expected at least ${length} bytes for data but only read ${transactionDataLength - transactionOffset}`);
				}
			}

			entries.push(entry);

			transactionOffset += length;
		}

		return {
			size,
			version,
			blockSize,
			blockCount,
			blocks,
			entries
		};
	} catch (error) {
		if (error instanceof Error) {
			error.message = `Invalid transaction log file: ${error.message}`;
		}
		throw error;
	} finally {
		closeSync(fileHandle);
	}
}<|MERGE_RESOLUTION|>--- conflicted
+++ resolved
@@ -72,14 +72,9 @@
 		if (version !== 1) {
 			throw new Error('Unsupported transaction log file version');
 		}
-<<<<<<< HEAD
 */
 		const version = 1;
-		const blockSize = 4096;//read(4).readUInt32BE(0);
-=======
-
-		const blockSize = read(2).readUInt16BE(0);
->>>>>>> 1f11f2a2
+		const blockSize = 4096;//read(2).readUInt16BE(0);
 		const blockCount = Math.ceil((size - fileOffset) / blockSize);
 		const blocks: Block[] = Array.from({ length: blockCount });
 		const entries: LogEntry[] = [];
