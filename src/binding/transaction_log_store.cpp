#include <chrono>
#include <sstream>
#include <vector>
#include "macros.h"
#include "transaction_log_store.h"
#include "util.h"

namespace rocksdb_js {

TransactionLogStore::TransactionLogStore(
	const std::string& name,
	const std::filesystem::path& path,
	const uint32_t maxSize,
	const std::chrono::milliseconds& retentionMs
) :
	name(name),
	path(path),
	maxSize(maxSize),
	retentionMs(retentionMs)
{
	DEBUG_LOG("%p TransactionLogStore::TransactionLogStore Opening transaction log store \"%s\"\n", this, this->name.c_str());
	positionHandle = new PositionHandle();
}

TransactionLogStore::~TransactionLogStore() {
	DEBUG_LOG("%p TransactionLogStore::~TransactionLogStore Closing transaction log store \"%s\"\n", this, this->name.c_str())
	if (--positionHandle->refCount == 0) {
		DEBUG_LOG("%p TransactionLogStore::~TransactionLogStore delete positionHandle\n", this);
		delete positionHandle;
	}
	this->close();
}

void TransactionLogStore::close() {
	// set the closing flag to prevent concurrent closes
	bool expected = false;
	if (!this->isClosing.compare_exchange_strong(expected, true)) {
		// already closing, return early
		DEBUG_LOG("%p TransactionLogStore::close Already closing, skipping \"%s\"\n", this, this->name.c_str())
		return;
	}

	std::unique_lock<std::mutex> lock(this->storeMutex);
	DEBUG_LOG("%p TransactionLogStore::close Closing transaction log store \"%s\"\n", this, this->name.c_str())
	for (const auto& [sequenceNumber, logFile] : this->sequenceFiles) {
		DEBUG_LOG("%p TransactionLogStore::close Closing log file \"%s\"\n", this, logFile->path.string().c_str())
		logFile->close();
	}

	lock.unlock();
	this->purge();
}

<<<<<<< HEAD
uint64_t TransactionLogStore::commit(TransactionLogEntryBatch& batch) {
	DEBUG_LOG("%p TransactionLogStore::commit Adding batch with %zu entries to store \"%s\" (timestamp=%llu)\n",
		this, batch.entries.size(), this->name.c_str(), batch.timestamp)

	std::lock_guard<std::mutex> lock(this->storeMutex);

	uint64_t sequencePosition = this->nextSequencePosition;
	// write entries across multiple log files until all are written
	while (!batch.isComplete()) {
		TransactionLogFile* logFile = nullptr;

		// get the current log file and rotate if needed
		while (logFile == nullptr && this->currentSequenceNumber) {
			logFile = this->getLogFile(this->currentSequenceNumber);

			// we found a log file, check if it's already at max size
			if (this->maxSize == 0 || logFile->size < this->maxSize) {
				try {
					logFile->open();
					break;
				} catch (const std::exception& e) {
					DEBUG_LOG("%p TransactionLogStore::commit Failed to open transaction log file: %s\n", this, e.what())
					// move to next sequence number and try again
					logFile = nullptr;
				}
			}

			// rotate to next sequence if file open failed or file is at max size
			// this prevents infinite loops when file open fails (even with maxSize=0)
			if (logFile == nullptr || this->maxSize > 0) {
				DEBUG_LOG("%p TransactionLogStore::commit Rotating to next sequence for store \"%s\" (logFile=%p, maxSize=%u)\n",
					this, this->name.c_str(), static_cast<void*>(logFile), this->maxSize)
				this->currentSequenceNumber = this->nextSequenceNumber++;
				logFile = nullptr;
			}
		}
		if (!sequencePosition) {
			// if this wasn't initialized, we do so now
			sequencePosition = this->nextSequencePosition;
		}

		// ensure we have a valid log file before writing
		if (!logFile) {
			DEBUG_LOG("%p TransactionLogStore::commit ERROR: Failed to open transaction log file for store \"%s\"\n", this, this->name.c_str())
			throw std::runtime_error("Failed to open transaction log file for store \"" + this->name + "\"");
		}

		uint32_t sizeBefore = logFile->size;

		DEBUG_LOG("%p TransactionLogStore::commit Writing to log file for store \"%s\" (seq=%u, size=%u, maxSize=%u)\n",
			this, this->name.c_str(), logFile->sequenceNumber, logFile->size, this->maxSize)

		// write as much as possible to this file
		logFile->writeEntries(batch, this->maxSize);

		DEBUG_LOG("%p TransactionLogStore::commit Wrote to log file for store \"%s\" (seq=%u, new size=%u)\n",
			this, this->name.c_str(), logFile->sequenceNumber, logFile->size)

		// if no progress was made, rotate to the next file to avoid infinite loop
		if (logFile->size == sizeBefore) {
			DEBUG_LOG("%p TransactionLogStore::commit No progress made (size unchanged), rotating to next file for store \"%s\"\n", this, this->name.c_str())
			this->currentSequenceNumber = this->nextSequenceNumber++;
		}
		// if we've reached or exceeded the max size, rotate to the next file
		else if (this->maxSize > 0 && logFile->size >= this->maxSize) {
			DEBUG_LOG("%p TransactionLogStore::commit Log file reached max size, rotating to next file for store \"%s\"\n", this, this->name.c_str())
			this->currentSequenceNumber = this->nextSequenceNumber++;
		}
		this->nextSequencePosition = ((uint64_t) this->currentSequenceNumber << 32) | logFile->size;
	}
	uncommittedTransactionPositions.insert(this->nextSequencePosition);

	DEBUG_LOG("%p TransactionLogStore::commit Completed writing all entries\n", this)
	return sequencePosition;
}

void TransactionLogStore::commitFinished(const uint64_t position, rocksdb::SequenceNumber rocksSequenceNumber) {
	// This written transaction entry is no longer uncommitted, so we can remove it
	uncommittedTransactionPositions.erase(position);
	// we now find the beginning of the earliest uncommitted transaction to mark the end of continuously fully committed transactions
	uint64_t fullyCommittedPosition = *(uncommittedTransactionPositions.begin());
	// update the current position handle with latest fully committed position
	positionHandle->position = fullyCommittedPosition;
	// now setup a sequence position that matches a rocksdb sequence number to our log position
	SequencePosition sequencePosition;
	sequencePosition.position = fullyCommittedPosition;
	sequencePosition.rocksSequenceNumber = rocksSequenceNumber;
	// Now we record this in our array of sequence number + position combinations. However, we don't want to keep a huge
	// array so we keep an array where each n position represents an n^2 frequencies of correlations. We are not keeping
	// an exact map of every pairing, but enough that we won't lose more than half of what has to be replayed since the last flush
	unsigned int count = nextSequencePositionsCount++;
	int index = 0;
	for (; index < 19; index++) {
	    if ((count >> index) & 1) break;
	}
	// record in the array (is there possibly some concern about concurrent writes causing memory tearing?)
	recentlyCommittedSequencePositions[index] = sequencePosition;
}

void TransactionLogStore::databaseFlushed(rocksdb::SequenceNumber rocksSequenceNumber) {
	uint64_t latestFlushedPosition = 0;
	// the latest sequence number that has been flushed according to this flush update
	for (int i; i < 20; i++) {
		SequencePosition sequencePosition = recentlyCommittedSequencePositions[i];
		if (sequencePosition.rocksSequenceNumber <= rocksSequenceNumber && sequencePosition.position > latestFlushedPosition) {
			latestFlushedPosition = sequencePosition.position;
		}
	}
	// Open the flushed tracker file if it isn't open yet. We are using the TransactionLogFile; it is not technically
	// a "log" file, but the API provides all the functionality we need to just write a single word
	if (!flushedTrackerFile) {
		std::ostringstream oss;
		oss << this->path << ".txnflush";
		flushedTrackerFile = new TransactionLogFile(oss.str(), 0);
		flushedTrackerFile->open();
	}
	// save the position of fully flushed transaction logs (future replay will start from here)
	flushedTrackerFile->writeToFile(&latestFlushedPosition, 8, 0);
}

=======
>>>>>>> 1f11f2a2
TransactionLogFile* TransactionLogStore::getLogFile(const uint32_t sequenceNumber) {
	auto it = this->sequenceFiles.find(sequenceNumber);
	auto logFile = it != this->sequenceFiles.end() ? it->second.get() : nullptr;

	if (!logFile) {
		DEBUG_LOG("%p TransactionLogStore::getLogFile Store path \"%s\" (seq=%u) no log file found, creating\n",
			this, this->path.string().c_str(), sequenceNumber)

		// ensure the directory exists before creating the file (should already exist)
		std::filesystem::create_directories(this->path);

		std::ostringstream oss;
		oss << this->name << "." << sequenceNumber << ".txnlog";
		auto logFilePath = this->path / oss.str();
		logFile = new TransactionLogFile(logFilePath, sequenceNumber);
		this->sequenceFiles[sequenceNumber] = std::unique_ptr<TransactionLogFile>(logFile);
		this->nextSequencePosition = ((uint64_t) sequenceNumber << 32);
		if (this->uncommittedTransactionPositions.empty()) {
			this->uncommittedTransactionPositions.insert(this->nextSequencePosition);
		}
	}

	return logFile;
}

MemoryMap* TransactionLogStore::getMemoryMap(uint32_t logSequenceNumber) {
	std::lock_guard<std::mutex> lock(this->storeMutex);
	auto it = this->sequenceFiles.find(logSequenceNumber);
	auto logFile = it != this->sequenceFiles.end() ? it->second.get() : nullptr;
	if (!logFile) {
		return nullptr;
	}
	logFile->open();
	return logFile->getMemoryMap(maxSize);
}

uint32_t TransactionLogStore::getLogFileSize(uint32_t logSequenceNumber) {
	std::lock_guard<std::mutex> lock(this->storeMutex);
	auto it = this->sequenceFiles.find(logSequenceNumber);
	auto logFile = it != this->sequenceFiles.end() ? it->second.get() : nullptr;
	if (!logFile) {
		return 0;
	}
	logFile->open();
	return logFile->size;
}

PositionHandle* TransactionLogStore::getLastCommittedPosition() {
	std::lock_guard<std::mutex> lock(this->storeMutex);
	return this->positionHandle;
}

void TransactionLogStore::query() {
	DEBUG_LOG("%p TransactionLogStore::query Querying transaction log store \"%s\"\n", this, this->name.c_str())

	// TODO: Implement
	// 1. Determine files to iterate over
	// 2. Open each file with a memory map
	// 3. Iterate over the data in the memory map and copy to the supplied buffer
	// 4. Close the memory mapped files
}

void TransactionLogStore::purge(std::function<void(const std::filesystem::path&)> visitor, const bool all) {
	std::lock_guard<std::mutex> lock(this->storeMutex);

	DEBUG_LOG("%p TransactionLogStore::purge Purging transaction log store: %s (files=%u)\n", this, this->name.c_str(), this->sequenceFiles.size())

	// collect sequence numbers to remove to avoid modifying map during iteration
	std::vector<uint32_t> sequenceNumbersToRemove;

	for (const auto& entry : this->sequenceFiles) {
		auto& logFile = entry.second;

		bool shouldPurge = all;
		if (!shouldPurge && this->retentionMs.count() > 0) {
			try {
				auto mtime = logFile->getLastWriteTime();
				auto now = std::chrono::system_clock::now();
				auto fileAgeMs = std::chrono::duration_cast<std::chrono::milliseconds>(now - mtime);

				if (fileAgeMs <= this->retentionMs) {
					continue; // file is too new, don't purge
				}
			} catch (const std::filesystem::filesystem_error& e) {
				// file was deleted or doesn't exist
				DEBUG_LOG("%p TransactionLogStore::purge File no longer exists: %s\n", this, logFile->path.string().c_str())
				continue;
			}
		}

		DEBUG_LOG("%p TransactionLogStore::purge Purging log file: %s\n", this, logFile->path.string().c_str())

		// delete the log file
		logFile->close();
		bool removed = std::filesystem::remove(logFile->path);
		if (visitor && removed) {
			visitor(logFile->path);
		}

		// collect sequence number for removal
		sequenceNumbersToRemove.push_back(entry.first);
	}

	// remove sequence files from the map
	for (uint32_t sequenceNumber : sequenceNumbersToRemove) {
		this->sequenceFiles.erase(sequenceNumber);
	}

	// if all log files have been removed, clean up the empty directory
	// only try to remove if we actually removed at least one file from this store
	if (this->sequenceFiles.empty() && !sequenceNumbersToRemove.empty()) {
		try {
			if (std::filesystem::exists(this->path)) {
				std::filesystem::remove(this->path);
				DEBUG_LOG("%p TransactionLogStore::purge Removed empty log directory: %s\n", this, this->path.string().c_str())
			}
		} catch (const std::filesystem::filesystem_error& e) {
			DEBUG_LOG("%p TransactionLogStore::purge Failed to remove log directory %s: %s\n", this, this->path.string().c_str(), e.what())
		} catch (...) {
			DEBUG_LOG("%p TransactionLogStore::purge Unknown error removing log directory %s\n", this, this->path.string().c_str())
		}
	}
}

void TransactionLogStore::registerLogFile(const std::filesystem::path& path, const uint32_t sequenceNumber) {
	std::lock_guard<std::mutex> lock(this->storeMutex);

	auto logFile = std::make_unique<TransactionLogFile>(path, sequenceNumber);

	if (sequenceNumber >= this->currentSequenceNumber) {
		logFile->open();
		this->currentSequenceNumber = sequenceNumber;
		nextSequencePosition = ((uint64_t) sequenceNumber << 32) | logFile->size;
	}
	this->sequenceFiles[sequenceNumber] = std::move(logFile);

	// update next sequence number to be one higher than the highest existing
	if (sequenceNumber > this->nextSequenceNumber) {
		this->nextSequenceNumber = sequenceNumber + 1;
	}

	DEBUG_LOG("%p TransactionLogStore::registerLogFile Added log file: %s (seq=%u)\n",
		this, path.string().c_str(), sequenceNumber)
}

void TransactionLogStore::writeBatch(TransactionLogEntryBatch& batch) {
	DEBUG_LOG("%p TransactionLogStore::commit Adding batch with %zu entries to store \"%s\" (timestamp=%llu)\n",
		this, batch.entries.size(), this->name.c_str(), batch.timestamp)

	std::lock_guard<std::mutex> lock(this->storeMutex);

	// write entries across multiple log files until all are written
	while (!batch.isComplete()) {
		TransactionLogFile* logFile = nullptr;

		// get the current log file and rotate if needed
		while (logFile == nullptr && this->currentSequenceNumber) {
			logFile = this->getLogFile(this->currentSequenceNumber);

			// we found a log file, check if it's already at max size
			if (this->maxSize == 0 || logFile->size < this->maxSize) {
				try {
					logFile->open();
					break;
				} catch (const std::exception& e) {
					DEBUG_LOG("%p TransactionLogStore::commit Failed to open transaction log file: %s\n", this, e.what())
					// move to next sequence number and try again
					logFile = nullptr;
				}
			}

			// rotate to next sequence if file open failed or file is at max size
			// this prevents infinite loops when file open fails (even with maxSize=0)
			if (logFile == nullptr || this->maxSize > 0) {
				DEBUG_LOG("%p TransactionLogStore::commit Rotating to next sequence for store \"%s\" (logFile=%p, maxSize=%u)\n",
					this, this->name.c_str(), static_cast<void*>(logFile), this->maxSize)
				this->currentSequenceNumber = this->nextSequenceNumber++;
				logFile = nullptr;
			}
		}

		// ensure we have a valid log file before writing
		if (!logFile) {
			DEBUG_LOG("%p TransactionLogStore::commit ERROR: Failed to open transaction log file for store \"%s\"\n", this, this->name.c_str())
			throw std::runtime_error("Failed to open transaction log file for store \"" + this->name + "\"");
		}

		uint32_t sizeBefore = logFile->size;

		DEBUG_LOG("%p TransactionLogStore::commit Writing to log file for store \"%s\" (seq=%u, size=%u, maxSize=%u)\n",
			this, this->name.c_str(), logFile->sequenceNumber, logFile->size, this->maxSize)

		// write as much as possible to this file
		logFile->writeEntries(batch, this->maxSize);

		DEBUG_LOG("%p TransactionLogStore::commit Wrote to log file for store \"%s\" (seq=%u, new size=%u)\n",
			this, this->name.c_str(), logFile->sequenceNumber, logFile->size)

		// if no progress was made, rotate to the next file to avoid infinite loop
		if (logFile->size == sizeBefore) {
			DEBUG_LOG("%p TransactionLogStore::commit No progress made (size unchanged), rotating to next file for store \"%s\"\n", this, this->name.c_str())
			this->currentSequenceNumber = this->nextSequenceNumber++;
		}
		// if we've reached or exceeded the max size, rotate to the next file
		else if (this->maxSize > 0 && logFile->size >= this->maxSize) {
			DEBUG_LOG("%p TransactionLogStore::commit Log file reached max size, rotating to next file for store \"%s\"\n", this, this->name.c_str())
			this->currentSequenceNumber = this->nextSequenceNumber++;
		}
	}

	DEBUG_LOG("%p TransactionLogStore::commit Completed writing all entries\n", this)
}

std::shared_ptr<TransactionLogStore> TransactionLogStore::load(
	const std::filesystem::path& path,
	const uint32_t maxSize,
	const std::chrono::milliseconds& retentionMs
) {
	auto dirName = path.filename().string();

	// skip directories that start with "."
	if (dirName.empty() || dirName[0] == '.') {
		return nullptr;
	}

	std::shared_ptr<TransactionLogStore> store = std::make_shared<TransactionLogStore>(dirName, path, maxSize, retentionMs);

	// find `.txnlog` files in the directory
	for (const auto& fileEntry : std::filesystem::directory_iterator(path)) {
		if (fileEntry.is_regular_file() && fileEntry.path().extension() == ".txnlog") {
			auto filePath = fileEntry.path();
			auto filename = filePath.filename().string();

			// parse sequence number: {dirName}.{sequenceNumber}.txnlog
			size_t lastDot = filename.find_last_of('.');
			if (lastDot == std::string::npos) {
				// this should never happen since we know the file is a `.txnlog` file
				continue;
			}

			size_t secondLastDot = filename.find_last_of('.', lastDot - 1);
			if (secondLastDot == std::string::npos) {
				// no sequence number
				continue;
			}

			if (filename.substr(0, secondLastDot) != dirName) {
				// filename doesn't match the directory name
				continue;
			}

			std::string sequenceNumberStr = filename.substr(secondLastDot + 1, lastDot - secondLastDot - 1);
			uint32_t sequenceNumber = 0;

			try {
				sequenceNumber = std::stoul(sequenceNumberStr);
			} catch (const std::exception& e) {
				DEBUG_LOG(
					"DBDescriptor::discoverTransactionLogStores Invalid sequence number in file: %s\n",
					filename.c_str()
				)
			}

			// check if the file is too old
			if (retentionMs.count() > 0) {
				auto mtime = std::filesystem::last_write_time(filePath);
				auto mtime_sys = convertFileTimeToSystemTime(mtime);
				auto now = std::chrono::system_clock::now();
				auto fileAgeMs = std::chrono::duration_cast<std::chrono::milliseconds>(now - mtime_sys);
				auto delta = fileAgeMs - retentionMs;

				if (delta.count() > 0) {
					// file is too old, remove it
					DEBUG_LOG("%p TransactionLogStore::load File \"%s\" age=%lldms, expired %lldms ago, purging\n",
						store.get(), filePath.filename().string().c_str(), fileAgeMs.count(), delta.count())
					try {
						std::filesystem::remove(filePath);
					} catch (const std::filesystem::filesystem_error& e) {
						DEBUG_LOG("%p TransactionLogStore::load Failed to remove expired file %s: %s\n",
							store.get(), filePath.string().c_str(), e.what())
					}
					continue;
				} else {
					DEBUG_LOG("%p TransactionLogStore::load File \"%s\" age=%lldms, not expired, %lldms left\n",
						store.get(), filePath.filename().string().c_str(), fileAgeMs.count(), delta.count() * -1)
				}
			}

			store->registerLogFile(filePath, sequenceNumber);
		}
	}
	store->uncommittedTransactionPositions.insert(store->nextSequencePosition);

	return store;
}

} // namespace rocksdb_js<|MERGE_RESOLUTION|>--- conflicted
+++ resolved
@@ -51,8 +51,152 @@
 	this->purge();
 }
 
-<<<<<<< HEAD
-uint64_t TransactionLogStore::commit(TransactionLogEntryBatch& batch) {
+TransactionLogFile* TransactionLogStore::getLogFile(const uint32_t sequenceNumber) {
+	auto it = this->sequenceFiles.find(sequenceNumber);
+	auto logFile = it != this->sequenceFiles.end() ? it->second.get() : nullptr;
+
+	if (!logFile) {
+		DEBUG_LOG("%p TransactionLogStore::getLogFile Store path \"%s\" (seq=%u) no log file found, creating\n",
+			this, this->path.string().c_str(), sequenceNumber)
+
+		// ensure the directory exists before creating the file (should already exist)
+		std::filesystem::create_directories(this->path);
+
+		std::ostringstream oss;
+		oss << this->name << "." << sequenceNumber << ".txnlog";
+		auto logFilePath = this->path / oss.str();
+		logFile = new TransactionLogFile(logFilePath, sequenceNumber);
+		this->sequenceFiles[sequenceNumber] = std::unique_ptr<TransactionLogFile>(logFile);
+		this->nextSequencePosition = ((uint64_t) sequenceNumber << 32);
+		if (this->uncommittedTransactionPositions.empty()) {
+			this->uncommittedTransactionPositions.insert(this->nextSequencePosition);
+		}
+	}
+
+	return logFile;
+}
+
+MemoryMap* TransactionLogStore::getMemoryMap(uint32_t logSequenceNumber) {
+	std::lock_guard<std::mutex> lock(this->storeMutex);
+	auto it = this->sequenceFiles.find(logSequenceNumber);
+	auto logFile = it != this->sequenceFiles.end() ? it->second.get() : nullptr;
+	if (!logFile) {
+		return nullptr;
+	}
+	logFile->open();
+	return logFile->getMemoryMap(maxSize);
+}
+
+uint32_t TransactionLogStore::getLogFileSize(uint32_t logSequenceNumber) {
+	std::lock_guard<std::mutex> lock(this->storeMutex);
+	auto it = this->sequenceFiles.find(logSequenceNumber);
+	auto logFile = it != this->sequenceFiles.end() ? it->second.get() : nullptr;
+	if (!logFile) {
+		return 0;
+	}
+	logFile->open();
+	return logFile->size;
+}
+
+PositionHandle* TransactionLogStore::getLastCommittedPosition() {
+	std::lock_guard<std::mutex> lock(this->storeMutex);
+	return this->positionHandle;
+}
+
+void TransactionLogStore::query() {
+	DEBUG_LOG("%p TransactionLogStore::query Querying transaction log store \"%s\"\n", this, this->name.c_str())
+
+	// TODO: Implement
+	// 1. Determine files to iterate over
+	// 2. Open each file with a memory map
+	// 3. Iterate over the data in the memory map and copy to the supplied buffer
+	// 4. Close the memory mapped files
+}
+
+void TransactionLogStore::purge(std::function<void(const std::filesystem::path&)> visitor, const bool all) {
+	std::lock_guard<std::mutex> lock(this->storeMutex);
+
+	DEBUG_LOG("%p TransactionLogStore::purge Purging transaction log store: %s (files=%u)\n", this, this->name.c_str(), this->sequenceFiles.size())
+
+	// collect sequence numbers to remove to avoid modifying map during iteration
+	std::vector<uint32_t> sequenceNumbersToRemove;
+
+	for (const auto& entry : this->sequenceFiles) {
+		auto& logFile = entry.second;
+
+		bool shouldPurge = all;
+		if (!shouldPurge && this->retentionMs.count() > 0) {
+			try {
+				auto mtime = logFile->getLastWriteTime();
+				auto now = std::chrono::system_clock::now();
+				auto fileAgeMs = std::chrono::duration_cast<std::chrono::milliseconds>(now - mtime);
+
+				if (fileAgeMs <= this->retentionMs) {
+					continue; // file is too new, don't purge
+				}
+			} catch (const std::filesystem::filesystem_error& e) {
+				// file was deleted or doesn't exist
+				DEBUG_LOG("%p TransactionLogStore::purge File no longer exists: %s\n", this, logFile->path.string().c_str())
+				continue;
+			}
+		}
+
+		DEBUG_LOG("%p TransactionLogStore::purge Purging log file: %s\n", this, logFile->path.string().c_str())
+
+		// delete the log file
+		logFile->close();
+		bool removed = std::filesystem::remove(logFile->path);
+		if (visitor && removed) {
+			visitor(logFile->path);
+		}
+
+		// collect sequence number for removal
+		sequenceNumbersToRemove.push_back(entry.first);
+	}
+
+	// remove sequence files from the map
+	for (uint32_t sequenceNumber : sequenceNumbersToRemove) {
+		this->sequenceFiles.erase(sequenceNumber);
+	}
+
+	// if all log files have been removed, clean up the empty directory
+	// only try to remove if we actually removed at least one file from this store
+	if (this->sequenceFiles.empty() && !sequenceNumbersToRemove.empty()) {
+		try {
+			if (std::filesystem::exists(this->path)) {
+				std::filesystem::remove(this->path);
+				DEBUG_LOG("%p TransactionLogStore::purge Removed empty log directory: %s\n", this, this->path.string().c_str())
+			}
+		} catch (const std::filesystem::filesystem_error& e) {
+			DEBUG_LOG("%p TransactionLogStore::purge Failed to remove log directory %s: %s\n", this, this->path.string().c_str(), e.what())
+		} catch (...) {
+			DEBUG_LOG("%p TransactionLogStore::purge Unknown error removing log directory %s\n", this, this->path.string().c_str())
+		}
+	}
+}
+
+void TransactionLogStore::registerLogFile(const std::filesystem::path& path, const uint32_t sequenceNumber) {
+	std::lock_guard<std::mutex> lock(this->storeMutex);
+
+	auto logFile = std::make_unique<TransactionLogFile>(path, sequenceNumber);
+
+	if (sequenceNumber >= this->currentSequenceNumber) {
+		logFile->open();
+		this->currentSequenceNumber = sequenceNumber;
+		nextSequencePosition = ((uint64_t) sequenceNumber << 32) | logFile->size;
+	}
+	this->sequenceFiles[sequenceNumber] = std::move(logFile);
+
+	// update next sequence number to be one higher than the highest existing
+	if (sequenceNumber > this->nextSequenceNumber) {
+		this->nextSequenceNumber = sequenceNumber + 1;
+	}
+
+	DEBUG_LOG("%p TransactionLogStore::registerLogFile Added log file: %s (seq=%u)\n",
+		this, path.string().c_str(), sequenceNumber)
+}
+
+uint64_t TransactionLogStore::writeBatch(TransactionLogEntryBatch& batch) {
 	DEBUG_LOG("%p TransactionLogStore::commit Adding batch with %zu entries to store \"%s\" (timestamp=%llu)\n",
 		this, batch.entries.size(), this->name.c_str(), batch.timestamp)
 
@@ -88,6 +232,7 @@
 				logFile = nullptr;
 			}
 		}
+
 		if (!sequencePosition) {
 			// if this wasn't initialized, we do so now
 			sequencePosition = this->nextSequencePosition;
@@ -172,221 +317,6 @@
 	flushedTrackerFile->writeToFile(&latestFlushedPosition, 8, 0);
 }
 
-=======
->>>>>>> 1f11f2a2
-TransactionLogFile* TransactionLogStore::getLogFile(const uint32_t sequenceNumber) {
-	auto it = this->sequenceFiles.find(sequenceNumber);
-	auto logFile = it != this->sequenceFiles.end() ? it->second.get() : nullptr;
-
-	if (!logFile) {
-		DEBUG_LOG("%p TransactionLogStore::getLogFile Store path \"%s\" (seq=%u) no log file found, creating\n",
-			this, this->path.string().c_str(), sequenceNumber)
-
-		// ensure the directory exists before creating the file (should already exist)
-		std::filesystem::create_directories(this->path);
-
-		std::ostringstream oss;
-		oss << this->name << "." << sequenceNumber << ".txnlog";
-		auto logFilePath = this->path / oss.str();
-		logFile = new TransactionLogFile(logFilePath, sequenceNumber);
-		this->sequenceFiles[sequenceNumber] = std::unique_ptr<TransactionLogFile>(logFile);
-		this->nextSequencePosition = ((uint64_t) sequenceNumber << 32);
-		if (this->uncommittedTransactionPositions.empty()) {
-			this->uncommittedTransactionPositions.insert(this->nextSequencePosition);
-		}
-	}
-
-	return logFile;
-}
-
-MemoryMap* TransactionLogStore::getMemoryMap(uint32_t logSequenceNumber) {
-	std::lock_guard<std::mutex> lock(this->storeMutex);
-	auto it = this->sequenceFiles.find(logSequenceNumber);
-	auto logFile = it != this->sequenceFiles.end() ? it->second.get() : nullptr;
-	if (!logFile) {
-		return nullptr;
-	}
-	logFile->open();
-	return logFile->getMemoryMap(maxSize);
-}
-
-uint32_t TransactionLogStore::getLogFileSize(uint32_t logSequenceNumber) {
-	std::lock_guard<std::mutex> lock(this->storeMutex);
-	auto it = this->sequenceFiles.find(logSequenceNumber);
-	auto logFile = it != this->sequenceFiles.end() ? it->second.get() : nullptr;
-	if (!logFile) {
-		return 0;
-	}
-	logFile->open();
-	return logFile->size;
-}
-
-PositionHandle* TransactionLogStore::getLastCommittedPosition() {
-	std::lock_guard<std::mutex> lock(this->storeMutex);
-	return this->positionHandle;
-}
-
-void TransactionLogStore::query() {
-	DEBUG_LOG("%p TransactionLogStore::query Querying transaction log store \"%s\"\n", this, this->name.c_str())
-
-	// TODO: Implement
-	// 1. Determine files to iterate over
-	// 2. Open each file with a memory map
-	// 3. Iterate over the data in the memory map and copy to the supplied buffer
-	// 4. Close the memory mapped files
-}
-
-void TransactionLogStore::purge(std::function<void(const std::filesystem::path&)> visitor, const bool all) {
-	std::lock_guard<std::mutex> lock(this->storeMutex);
-
-	DEBUG_LOG("%p TransactionLogStore::purge Purging transaction log store: %s (files=%u)\n", this, this->name.c_str(), this->sequenceFiles.size())
-
-	// collect sequence numbers to remove to avoid modifying map during iteration
-	std::vector<uint32_t> sequenceNumbersToRemove;
-
-	for (const auto& entry : this->sequenceFiles) {
-		auto& logFile = entry.second;
-
-		bool shouldPurge = all;
-		if (!shouldPurge && this->retentionMs.count() > 0) {
-			try {
-				auto mtime = logFile->getLastWriteTime();
-				auto now = std::chrono::system_clock::now();
-				auto fileAgeMs = std::chrono::duration_cast<std::chrono::milliseconds>(now - mtime);
-
-				if (fileAgeMs <= this->retentionMs) {
-					continue; // file is too new, don't purge
-				}
-			} catch (const std::filesystem::filesystem_error& e) {
-				// file was deleted or doesn't exist
-				DEBUG_LOG("%p TransactionLogStore::purge File no longer exists: %s\n", this, logFile->path.string().c_str())
-				continue;
-			}
-		}
-
-		DEBUG_LOG("%p TransactionLogStore::purge Purging log file: %s\n", this, logFile->path.string().c_str())
-
-		// delete the log file
-		logFile->close();
-		bool removed = std::filesystem::remove(logFile->path);
-		if (visitor && removed) {
-			visitor(logFile->path);
-		}
-
-		// collect sequence number for removal
-		sequenceNumbersToRemove.push_back(entry.first);
-	}
-
-	// remove sequence files from the map
-	for (uint32_t sequenceNumber : sequenceNumbersToRemove) {
-		this->sequenceFiles.erase(sequenceNumber);
-	}
-
-	// if all log files have been removed, clean up the empty directory
-	// only try to remove if we actually removed at least one file from this store
-	if (this->sequenceFiles.empty() && !sequenceNumbersToRemove.empty()) {
-		try {
-			if (std::filesystem::exists(this->path)) {
-				std::filesystem::remove(this->path);
-				DEBUG_LOG("%p TransactionLogStore::purge Removed empty log directory: %s\n", this, this->path.string().c_str())
-			}
-		} catch (const std::filesystem::filesystem_error& e) {
-			DEBUG_LOG("%p TransactionLogStore::purge Failed to remove log directory %s: %s\n", this, this->path.string().c_str(), e.what())
-		} catch (...) {
-			DEBUG_LOG("%p TransactionLogStore::purge Unknown error removing log directory %s\n", this, this->path.string().c_str())
-		}
-	}
-}
-
-void TransactionLogStore::registerLogFile(const std::filesystem::path& path, const uint32_t sequenceNumber) {
-	std::lock_guard<std::mutex> lock(this->storeMutex);
-
-	auto logFile = std::make_unique<TransactionLogFile>(path, sequenceNumber);
-
-	if (sequenceNumber >= this->currentSequenceNumber) {
-		logFile->open();
-		this->currentSequenceNumber = sequenceNumber;
-		nextSequencePosition = ((uint64_t) sequenceNumber << 32) | logFile->size;
-	}
-	this->sequenceFiles[sequenceNumber] = std::move(logFile);
-
-	// update next sequence number to be one higher than the highest existing
-	if (sequenceNumber > this->nextSequenceNumber) {
-		this->nextSequenceNumber = sequenceNumber + 1;
-	}
-
-	DEBUG_LOG("%p TransactionLogStore::registerLogFile Added log file: %s (seq=%u)\n",
-		this, path.string().c_str(), sequenceNumber)
-}
-
-void TransactionLogStore::writeBatch(TransactionLogEntryBatch& batch) {
-	DEBUG_LOG("%p TransactionLogStore::commit Adding batch with %zu entries to store \"%s\" (timestamp=%llu)\n",
-		this, batch.entries.size(), this->name.c_str(), batch.timestamp)
-
-	std::lock_guard<std::mutex> lock(this->storeMutex);
-
-	// write entries across multiple log files until all are written
-	while (!batch.isComplete()) {
-		TransactionLogFile* logFile = nullptr;
-
-		// get the current log file and rotate if needed
-		while (logFile == nullptr && this->currentSequenceNumber) {
-			logFile = this->getLogFile(this->currentSequenceNumber);
-
-			// we found a log file, check if it's already at max size
-			if (this->maxSize == 0 || logFile->size < this->maxSize) {
-				try {
-					logFile->open();
-					break;
-				} catch (const std::exception& e) {
-					DEBUG_LOG("%p TransactionLogStore::commit Failed to open transaction log file: %s\n", this, e.what())
-					// move to next sequence number and try again
-					logFile = nullptr;
-				}
-			}
-
-			// rotate to next sequence if file open failed or file is at max size
-			// this prevents infinite loops when file open fails (even with maxSize=0)
-			if (logFile == nullptr || this->maxSize > 0) {
-				DEBUG_LOG("%p TransactionLogStore::commit Rotating to next sequence for store \"%s\" (logFile=%p, maxSize=%u)\n",
-					this, this->name.c_str(), static_cast<void*>(logFile), this->maxSize)
-				this->currentSequenceNumber = this->nextSequenceNumber++;
-				logFile = nullptr;
-			}
-		}
-
-		// ensure we have a valid log file before writing
-		if (!logFile) {
-			DEBUG_LOG("%p TransactionLogStore::commit ERROR: Failed to open transaction log file for store \"%s\"\n", this, this->name.c_str())
-			throw std::runtime_error("Failed to open transaction log file for store \"" + this->name + "\"");
-		}
-
-		uint32_t sizeBefore = logFile->size;
-
-		DEBUG_LOG("%p TransactionLogStore::commit Writing to log file for store \"%s\" (seq=%u, size=%u, maxSize=%u)\n",
-			this, this->name.c_str(), logFile->sequenceNumber, logFile->size, this->maxSize)
-
-		// write as much as possible to this file
-		logFile->writeEntries(batch, this->maxSize);
-
-		DEBUG_LOG("%p TransactionLogStore::commit Wrote to log file for store \"%s\" (seq=%u, new size=%u)\n",
-			this, this->name.c_str(), logFile->sequenceNumber, logFile->size)
-
-		// if no progress was made, rotate to the next file to avoid infinite loop
-		if (logFile->size == sizeBefore) {
-			DEBUG_LOG("%p TransactionLogStore::commit No progress made (size unchanged), rotating to next file for store \"%s\"\n", this, this->name.c_str())
-			this->currentSequenceNumber = this->nextSequenceNumber++;
-		}
-		// if we've reached or exceeded the max size, rotate to the next file
-		else if (this->maxSize > 0 && logFile->size >= this->maxSize) {
-			DEBUG_LOG("%p TransactionLogStore::commit Log file reached max size, rotating to next file for store \"%s\"\n", this, this->name.c_str())
-			this->currentSequenceNumber = this->nextSequenceNumber++;
-		}
-	}
-
-	DEBUG_LOG("%p TransactionLogStore::commit Completed writing all entries\n", this)
-}
-
 std::shared_ptr<TransactionLogStore> TransactionLogStore::load(
 	const std::filesystem::path& path,
 	const uint32_t maxSize,
