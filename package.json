--- conflicted
+++ resolved
@@ -22,11 +22,7 @@
     "build:binding": "node-gyp build",
     "build:binding:debug": "node-gyp build --coverage --debug --verbose",
     "build:bundle": "rimraf dist && tsdown -c tsdown.config.ts",
-<<<<<<< HEAD
-    "build:debug": "SKIP_MINIFY=1 pnpm build:bundle --sourcemap",
-=======
-    "build:debug": "cross-env SKIP_MINIFY=1 pnpm build:bundle",
->>>>>>> 1f11f2a2
+    "build:debug": "cross-env SKIP_MINIFY=1 pnpm build:bundle --sourcemap",
     "check": "pnpm type-check && pnpm lint",
     "clean": "node-gyp clean",
     "coverage": "tsx scripts/coverage/main.ts",
