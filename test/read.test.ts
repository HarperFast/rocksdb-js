--- conflicted
+++ resolved
@@ -275,27 +275,4 @@
 			}
 		});
 	});
-<<<<<<< HEAD
-=======
-
-	describe('getKeys()', () => {
-		it('should error if database is not open', async () => {
-			const dbPath = generateDBPath();
-			let db: RocksDatabase | null = null;
-
-			try {
-				db = new RocksDatabase(dbPath);
-				await expect(db.getKeys()).rejects.toThrow('Database not open');
-			} finally {
-				db?.close();
-				await rimraf(dbPath);
-			}
-		});
-	});
-
-	// getKeys()
-	// getRange()
-	// getValues()
-	// getValuesCount()
->>>>>>> 8574e374
 });